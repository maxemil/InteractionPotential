<<<<<<< HEAD
This is pdfTeX, Version 3.1415926-2.5-1.40.14 (TeX Live 2013/TeX Live for SUSE Linux) (format=pdflatex 2015.4.18)  18 JUN 2015 23:32
=======
This is XeTeX, Version 3.14159265-2.6-0.99991 (TeX Live 2014) (preloaded format=xelatex 2015.4.1)  18 JUN 2015 23:04
>>>>>>> ba7ac600
entering extended mode
 restricted \write18 enabled.
 %&-line parsing enabled.
**slides.tex
(./slides.tex
LaTeX2e <2011/06/27>
Babel <3.9f> and hyphenation patterns for 78 languages loaded.
(/usr/share/texmf/tex/latex/beamer/beamer.cls
(/usr/share/texmf/tex/latex/beamer/beamerbasercs.sty
Package: beamerbasercs 2013/01/04 (rcs-revision 9a97a4eee358)
)
Document Class: beamer 2013/01/04 3.26 A class for typesetting presentations (r
cs-revision e81e0c94bcc6)
(/usr/share/texmf/tex/latex/beamer/beamerbasemodes.sty
Package: beamerbasemodes 2012/04/15 (rcs-revision cc6557182d97)
\beamer@tempbox=\box26
\beamer@tempcount=\count79
\c@beamerpauses=\count80

(/usr/share/texmf/tex/latex/beamer/beamerbasedecode.sty
Package: beamerbasedecode 2010/05/01 (rcs-revision efa082c6111d)
\beamer@slideinframe=\count81
\beamer@minimum=\count82
)
\beamer@commentbox=\box27
\beamer@modecount=\count83
)
(/usr/share/texmf/tex/generic/oberdiek/ifpdf.sty
Package: ifpdf 2011/01/30 v2.3 Provides the ifpdf switch (HO)
Package ifpdf Info: pdfTeX in PDF mode is detected.
)
\headheight=\dimen102
\headdp=\dimen103
\footheight=\dimen104
\sidebarheight=\dimen105
\beamer@tempdim=\dimen106
\beamer@finalheight=\dimen107
\beamer@animht=\dimen108
\beamer@animdp=\dimen109
\beamer@animwd=\dimen110
\beamer@leftmargin=\dimen111
\beamer@rightmargin=\dimen112
\beamer@leftsidebar=\dimen113
\beamer@rightsidebar=\dimen114
\beamer@boxsize=\dimen115
\beamer@vboxoffset=\dimen116
\beamer@descdefault=\dimen117
\beamer@descriptionwidth=\dimen118
\beamer@lastskip=\skip41
\beamer@areabox=\box28
\beamer@animcurrent=\box29
\beamer@animshowbox=\box30
\beamer@sectionbox=\box31
\beamer@logobox=\box32
\beamer@linebox=\box33
\beamer@sectioncount=\count84
\beamer@subsubsectionmax=\count85
\beamer@subsectionmax=\count86
\beamer@sectionmax=\count87
\beamer@totalheads=\count88
\beamer@headcounter=\count89
\beamer@partstartpage=\count90
\beamer@sectionstartpage=\count91
\beamer@subsectionstartpage=\count92
\beamer@animationtempa=\count93
\beamer@animationtempb=\count94
\beamer@xpos=\count95
\beamer@ypos=\count96
\beamer@showpartnumber=\count97
\beamer@currentsubsection=\count98
\beamer@coveringdepth=\count99
\beamer@sectionadjust=\count100
\beamer@tocsectionnumber=\count101

(/usr/share/texmf/tex/latex/beamer/beamerbaseoptions.sty
Package: beamerbaseoptions 2010/04/27 (rcs-revision 982469101dd6)

(/usr/share/texmf/tex/latex/graphics/keyval.sty
Package: keyval 1999/03/16 v1.13 key=value parser (DPC)
\KV@toks@=\toks14
))
\beamer@paperwidth=\skip42
\beamer@paperheight=\skip43

(/usr/share/texmf/tex/latex/geometry/geometry.sty
Package: geometry 2010/09/12 v5.6 Page Geometry

(/usr/share/texmf/tex/generic/oberdiek/ifvtex.sty
Package: ifvtex 2010/03/01 v1.5 Detect VTeX and its facilities (HO)
Package ifvtex Info: VTeX not detected.
)
(/usr/share/texmf/tex/generic/ifxetex/ifxetex.sty
Package: ifxetex 2010/09/12 v0.6 Provides ifxetex conditional
)
\Gm@cnth=\count102
\Gm@cntv=\count103
\c@Gm@tempcnt=\count104
\Gm@bindingoffset=\dimen119
\Gm@wd@mp=\dimen120
\Gm@odd@mp=\dimen121
\Gm@even@mp=\dimen122
\Gm@layoutwidth=\dimen123
\Gm@layoutheight=\dimen124
\Gm@layouthoffset=\dimen125
\Gm@layoutvoffset=\dimen126
\Gm@dimlist=\toks15
)
(/usr/share/texmf/tex/latex/base/size11.clo
File: size11.clo 2007/10/19 v1.4h Standard LaTeX file (size option)
)
(/usr/share/texmf/tex/latex/pgf/basiclayer/pgfcore.sty
(/usr/share/texmf/tex/latex/graphics/graphicx.sty
Package: graphicx 1999/02/16 v1.0f Enhanced LaTeX Graphics (DPC,SPQR)

(/usr/share/texmf/tex/latex/graphics/graphics.sty
Package: graphics 2009/02/05 v1.0o Standard LaTeX Graphics (DPC,SPQR)

(/usr/share/texmf/tex/latex/graphics/trig.sty
Package: trig 1999/03/16 v1.09 sin cos tan (DPC)
)
(/usr/share/texmf/tex/latex/latexconfig/graphics.cfg
File: graphics.cfg 2010/04/23 v1.9 graphics configuration of TeX Live
)
Package graphics Info: Driver file: pdftex.def on input line 91.

(/usr/share/texmf/tex/latex/pdftex-def/pdftex.def
File: pdftex.def 2011/05/27 v0.06d Graphics/color for pdfTeX

(/usr/share/texmf/tex/generic/oberdiek/infwarerr.sty
Package: infwarerr 2010/04/08 v1.3 Providing info/warning/error messages (HO)
)
(/usr/share/texmf/tex/generic/oberdiek/ltxcmds.sty
Package: ltxcmds 2011/11/09 v1.22 LaTeX kernel commands for general use (HO)
)
\Gread@gobject=\count105
))
\Gin@req@height=\dimen127
\Gin@req@width=\dimen128
)
(/usr/share/texmf/tex/latex/pgf/systemlayer/pgfsys.sty
(/usr/share/texmf/tex/latex/pgf/utilities/pgfrcs.sty
(/usr/share/texmf/tex/generic/pgf/utilities/pgfutil-common.tex
\pgfutil@everybye=\toks16
)
(/usr/share/texmf/tex/generic/pgf/utilities/pgfutil-latex.def
\pgfutil@abb=\box34

(/usr/share/texmf/tex/latex/ms/everyshi.sty
Package: everyshi 2001/05/15 v3.00 EveryShipout Package (MS)
))
(/usr/share/texmf/tex/generic/pgf/utilities/pgfrcs.code.tex
Package: pgfrcs 2010/10/25 v2.10 (rcs-revision 1.24)
))
(/usr/share/texmf/tex/generic/pgf/systemlayer/pgfsys.code.tex
Package: pgfsys 2010/06/30 v2.10 (rcs-revision 1.37)

(/usr/share/texmf/tex/generic/pgf/utilities/pgfkeys.code.tex
\pgfkeys@pathtoks=\toks17
\pgfkeys@temptoks=\toks18

(/usr/share/texmf/tex/generic/pgf/utilities/pgfkeysfiltered.code.tex
\pgfkeys@tmptoks=\toks19
))
\pgf@x=\dimen129
\pgf@y=\dimen130
\pgf@xa=\dimen131
\pgf@ya=\dimen132
\pgf@xb=\dimen133
\pgf@yb=\dimen134
\pgf@xc=\dimen135
\pgf@yc=\dimen136
\w@pgf@writea=\write3
\r@pgf@reada=\read1
\c@pgf@counta=\count106
\c@pgf@countb=\count107
\c@pgf@countc=\count108
\c@pgf@countd=\count109

(/usr/share/texmf/tex/generic/pgf/systemlayer/pgf.cfg
File: pgf.cfg 2008/05/14  (rcs-revision 1.7)
)
Package pgfsys Info: Driver file for pgf: pgfsys-pdftex.def on input line 900.

(/usr/share/texmf/tex/generic/pgf/systemlayer/pgfsys-pdftex.def
File: pgfsys-pdftex.def 2009/05/22  (rcs-revision 1.26)

(/usr/share/texmf/tex/generic/pgf/systemlayer/pgfsys-common-pdf.def
File: pgfsys-common-pdf.def 2008/05/19  (rcs-revision 1.10)
)))
(/usr/share/texmf/tex/generic/pgf/systemlayer/pgfsyssoftpath.code.tex
File: pgfsyssoftpath.code.tex 2008/07/18  (rcs-revision 1.7)
\pgfsyssoftpath@smallbuffer@items=\count110
\pgfsyssoftpath@bigbuffer@items=\count111
)
(/usr/share/texmf/tex/generic/pgf/systemlayer/pgfsysprotocol.code.tex
File: pgfsysprotocol.code.tex 2006/10/16  (rcs-revision 1.4)
))
(/usr/share/texmf/tex/latex/xcolor/xcolor.sty
Package: xcolor 2007/01/21 v2.11 LaTeX color extensions (UK)

(/usr/share/texmf/tex/latex/latexconfig/color.cfg
File: color.cfg 2007/01/18 v1.5 color configuration of teTeX/TeXLive
)
Package xcolor Info: Driver file: pdftex.def on input line 225.
Package xcolor Info: Model `cmy' substituted by `cmy0' on input line 1337.
Package xcolor Info: Model `hsb' substituted by `rgb' on input line 1341.
Package xcolor Info: Model `RGB' extended on input line 1353.
Package xcolor Info: Model `HTML' substituted by `rgb' on input line 1355.
Package xcolor Info: Model `Hsb' substituted by `hsb' on input line 1356.
Package xcolor Info: Model `tHsb' substituted by `hsb' on input line 1357.
Package xcolor Info: Model `HSB' substituted by `hsb' on input line 1358.
Package xcolor Info: Model `Gray' substituted by `gray' on input line 1359.
Package xcolor Info: Model `wave' substituted by `hsb' on input line 1360.

(/usr/share/texmf/tex/latex/graphics/dvipsnam.def
File: dvipsnam.def 1999/02/16 v3.0i Driver-dependant file (DPC,SPQR)
))
(/usr/share/texmf/tex/generic/pgf/basiclayer/pgfcore.code.tex
Package: pgfcore 2010/04/11 v2.10 (rcs-revision 1.7)

(/usr/share/texmf/tex/generic/pgf/math/pgfmath.code.tex
(/usr/share/texmf/tex/generic/pgf/math/pgfmathcalc.code.tex
(/usr/share/texmf/tex/generic/pgf/math/pgfmathutil.code.tex)
(/usr/share/texmf/tex/generic/pgf/math/pgfmathparser.code.tex
\pgfmath@dimen=\dimen137
\pgfmath@count=\count112
\pgfmath@box=\box35
\pgfmath@toks=\toks20
\pgfmath@stack@operand=\toks21
\pgfmath@stack@operation=\toks22
)
(/usr/share/texmf/tex/generic/pgf/math/pgfmathfunctions.code.tex
(/usr/share/texmf/tex/generic/pgf/math/pgfmathfunctions.basic.code.tex)
(/usr/share/texmf/tex/generic/pgf/math/pgfmathfunctions.trigonometric.code.tex)
(/usr/share/texmf/tex/generic/pgf/math/pgfmathfunctions.random.code.tex)
(/usr/share/texmf/tex/generic/pgf/math/pgfmathfunctions.comparison.code.tex)
(/usr/share/texmf/tex/generic/pgf/math/pgfmathfunctions.base.code.tex)
(/usr/share/texmf/tex/generic/pgf/math/pgfmathfunctions.round.code.tex)
(/usr/share/texmf/tex/generic/pgf/math/pgfmathfunctions.misc.code.tex)))
(/usr/share/texmf/tex/generic/pgf/math/pgfmathfloat.code.tex
\c@pgfmathroundto@lastzeros=\count113
))
(/usr/share/texmf/tex/generic/pgf/basiclayer/pgfcorepoints.code.tex
File: pgfcorepoints.code.tex 2010/04/09  (rcs-revision 1.20)
\pgf@picminx=\dimen138
\pgf@picmaxx=\dimen139
\pgf@picminy=\dimen140
\pgf@picmaxy=\dimen141
\pgf@pathminx=\dimen142
\pgf@pathmaxx=\dimen143
\pgf@pathminy=\dimen144
\pgf@pathmaxy=\dimen145
\pgf@xx=\dimen146
\pgf@xy=\dimen147
\pgf@yx=\dimen148
\pgf@yy=\dimen149
\pgf@zx=\dimen150
\pgf@zy=\dimen151
)
(/usr/share/texmf/tex/generic/pgf/basiclayer/pgfcorepathconstruct.code.tex
File: pgfcorepathconstruct.code.tex 2010/08/03  (rcs-revision 1.24)
\pgf@path@lastx=\dimen152
\pgf@path@lasty=\dimen153
)
(/usr/share/texmf/tex/generic/pgf/basiclayer/pgfcorepathusage.code.tex
File: pgfcorepathusage.code.tex 2008/04/22  (rcs-revision 1.12)
\pgf@shorten@end@additional=\dimen154
\pgf@shorten@start@additional=\dimen155
)
(/usr/share/texmf/tex/generic/pgf/basiclayer/pgfcorescopes.code.tex
File: pgfcorescopes.code.tex 2010/09/08  (rcs-revision 1.34)
\pgfpic=\box36
\pgf@hbox=\box37
\pgf@layerbox@main=\box38
\pgf@picture@serial@count=\count114
)
(/usr/share/texmf/tex/generic/pgf/basiclayer/pgfcoregraphicstate.code.tex
File: pgfcoregraphicstate.code.tex 2008/04/22  (rcs-revision 1.9)
\pgflinewidth=\dimen156
)
(/usr/share/texmf/tex/generic/pgf/basiclayer/pgfcoretransformations.code.tex
File: pgfcoretransformations.code.tex 2009/06/10  (rcs-revision 1.11)
\pgf@pt@x=\dimen157
\pgf@pt@y=\dimen158
\pgf@pt@temp=\dimen159
)
(/usr/share/texmf/tex/generic/pgf/basiclayer/pgfcorequick.code.tex
File: pgfcorequick.code.tex 2008/10/09  (rcs-revision 1.3)
)
(/usr/share/texmf/tex/generic/pgf/basiclayer/pgfcoreobjects.code.tex
File: pgfcoreobjects.code.tex 2006/10/11  (rcs-revision 1.2)
)
(/usr/share/texmf/tex/generic/pgf/basiclayer/pgfcorepathprocessing.code.tex
File: pgfcorepathprocessing.code.tex 2008/10/09  (rcs-revision 1.8)
)
(/usr/share/texmf/tex/generic/pgf/basiclayer/pgfcorearrows.code.tex
File: pgfcorearrows.code.tex 2008/04/23  (rcs-revision 1.11)
)
(/usr/share/texmf/tex/generic/pgf/basiclayer/pgfcoreshade.code.tex
File: pgfcoreshade.code.tex 2008/11/23  (rcs-revision 1.13)
\pgf@max=\dimen160
\pgf@sys@shading@range@num=\count115
)
(/usr/share/texmf/tex/generic/pgf/basiclayer/pgfcoreimage.code.tex
File: pgfcoreimage.code.tex 2010/03/25  (rcs-revision 1.16)

(/usr/share/texmf/tex/generic/pgf/basiclayer/pgfcoreexternal.code.tex
File: pgfcoreexternal.code.tex 2010/09/01  (rcs-revision 1.17)
\pgfexternal@startupbox=\box39
))
(/usr/share/texmf/tex/generic/pgf/basiclayer/pgfcorelayers.code.tex
File: pgfcorelayers.code.tex 2010/08/27  (rcs-revision 1.2)
)
(/usr/share/texmf/tex/generic/pgf/basiclayer/pgfcoretransparency.code.tex
File: pgfcoretransparency.code.tex 2008/01/17  (rcs-revision 1.2)
)
(/usr/share/texmf/tex/generic/pgf/basiclayer/pgfcorepatterns.code.tex
File: pgfcorepatterns.code.tex 2009/07/02  (rcs-revision 1.3)
)))
(/usr/share/texmf/tex/latex/pgf/utilities/xxcolor.sty
Package: xxcolor 2003/10/24 ver 0.1
\XC@nummixins=\count116
\XC@countmixins=\count117
)
(/usr/share/texmf/tex/latex/hyperref/hyperref.sty
Package: hyperref 2012/11/06 v6.83m Hypertext links for LaTeX

(/usr/share/texmf/tex/generic/oberdiek/hobsub-hyperref.sty
Package: hobsub-hyperref 2012/05/28 v1.13 Bundle oberdiek, subset hyperref (HO)


(/usr/share/texmf/tex/generic/oberdiek/hobsub-generic.sty
Package: hobsub-generic 2012/05/28 v1.13 Bundle oberdiek, subset generic (HO)
Package: hobsub 2012/05/28 v1.13 Construct package bundles (HO)
Package hobsub Info: Skipping package `infwarerr' (already loaded).
Package hobsub Info: Skipping package `ltxcmds' (already loaded).
Package: ifluatex 2010/03/01 v1.3 Provides the ifluatex switch (HO)
Package ifluatex Info: LuaTeX not detected.
Package hobsub Info: Skipping package `ifvtex' (already loaded).
Package: intcalc 2007/09/27 v1.1 Expandable calculations with integers (HO)
Package hobsub Info: Skipping package `ifpdf' (already loaded).
Package: etexcmds 2011/02/16 v1.5 Avoid name clashes with e-TeX commands (HO)
Package etexcmds Info: Could not find \expanded.
(etexcmds)             That can mean that you are not using pdfTeX 1.50 or
(etexcmds)             that some package has redefined \expanded.
(etexcmds)             In the latter case, load this package earlier.
Package: kvsetkeys 2012/04/25 v1.16 Key value parser (HO)
Package: kvdefinekeys 2011/04/07 v1.3 Define keys (HO)
Package: pdftexcmds 2011/11/29 v0.20 Utility functions of pdfTeX for LuaTeX (HO
)
Package pdftexcmds Info: LuaTeX not detected.
Package pdftexcmds Info: \pdf@primitive is available.
Package pdftexcmds Info: \pdf@ifprimitive is available.
Package pdftexcmds Info: \pdfdraftmode found.
Package: pdfescape 2011/11/25 v1.13 Implements pdfTeX's escape features (HO)
Package: bigintcalc 2012/04/08 v1.3 Expandable calculations on big integers (HO
)
Package: bitset 2011/01/30 v1.1 Handle bit-vector datatype (HO)
Package: uniquecounter 2011/01/30 v1.2 Provide unlimited unique counter (HO)
)
Package hobsub Info: Skipping package `hobsub' (already loaded).
Package: letltxmacro 2010/09/02 v1.4 Let assignment for LaTeX macros (HO)
Package: hopatch 2012/05/28 v1.2 Wrapper for package hooks (HO)
Package: xcolor-patch 2011/01/30 xcolor patch
Package: atveryend 2011/06/30 v1.8 Hooks at the very end of document (HO)
Package atveryend Info: \enddocument detected (standard20110627).
Package: atbegshi 2011/10/05 v1.16 At begin shipout hook (HO)
Package: refcount 2011/10/16 v3.4 Data extraction from label references (HO)
Package: hycolor 2011/01/30 v1.7 Color options for hyperref/bookmark (HO)
)
(/usr/share/texmf/tex/latex/oberdiek/auxhook.sty
Package: auxhook 2011/03/04 v1.3 Hooks for auxiliary files (HO)
)
(/usr/share/texmf/tex/latex/oberdiek/kvoptions.sty
Package: kvoptions 2011/06/30 v3.11 Key value format for package options (HO)
)
\@linkdim=\dimen161
\Hy@linkcounter=\count118
\Hy@pagecounter=\count119

(/usr/share/texmf/tex/latex/hyperref/pd1enc.def
File: pd1enc.def 2012/11/06 v6.83m Hyperref: PDFDocEncoding definition (HO)
)
\Hy@SavedSpaceFactor=\count120

(/usr/share/texmf/tex/latex/latexconfig/hyperref.cfg
File: hyperref.cfg 2002/06/06 v1.2 hyperref configuration of TeXLive
)
Package hyperref Info: Option `bookmarks' set `true' on input line 4319.
Package hyperref Info: Option `bookmarksopen' set `true' on input line 4319.
Package hyperref Info: Option `implicit' set `false' on input line 4319.
Package hyperref Info: Hyper figures OFF on input line 4443.
Package hyperref Info: Link nesting OFF on input line 4448.
Package hyperref Info: Hyper index ON on input line 4451.
Package hyperref Info: Plain pages OFF on input line 4458.
Package hyperref Info: Backreferencing OFF on input line 4463.
Package hyperref Info: Implicit mode OFF; no redefinition of LaTeX internals.
Package hyperref Info: Bookmarks ON on input line 4688.
\c@Hy@tempcnt=\count121

(/usr/share/texmf/tex/latex/url/url.sty
\Urlmuskip=\muskip10
Package: url 2006/04/12  ver 3.3  Verb mode for urls, etc.
)
LaTeX Info: Redefining \url on input line 5041.
\XeTeXLinkMargin=\dimen162
\Fld@menulength=\count122
\Field@Width=\dimen163
\Fld@charsize=\dimen164
Package hyperref Info: Hyper figures OFF on input line 6295.
Package hyperref Info: Link nesting OFF on input line 6300.
Package hyperref Info: Hyper index ON on input line 6303.
Package hyperref Info: backreferencing OFF on input line 6310.
Package hyperref Info: Link coloring OFF on input line 6315.
Package hyperref Info: Link coloring with OCG OFF on input line 6320.
Package hyperref Info: PDF/A mode OFF on input line 6325.
LaTeX Info: Redefining \ref on input line 6365.
LaTeX Info: Redefining \pageref on input line 6369.
\Hy@abspage=\count123


Package hyperref Message: Stopped early.

)

Package hyperref Message: Driver (autodetected): hpdftex.

(/usr/share/texmf/tex/latex/hyperref/hpdftex.def
File: hpdftex.def 2012/11/06 v6.83m Hyperref driver for pdfTeX
\Fld@listcount=\count124
\c@bookmark@seq@number=\count125

(/usr/share/texmf/tex/latex/oberdiek/rerunfilecheck.sty
Package: rerunfilecheck 2011/04/15 v1.7 Rerun checks for auxiliary files (HO)
Package uniquecounter Info: New unique counter `rerunfilecheck' on input line 2
82.
))
(/usr/share/texmf/tex/latex/beamer/beamerbaserequires.sty
Package: beamerbaserequires 2010/05/01  (rcs-revision efa082c6111d)

(/usr/share/texmf/tex/latex/beamer/beamerbasecompatibility.sty
Package: beamerbasecompatibility 2012/05/01  (rcs-revision 67c48b3b652d)
)
(/usr/share/texmf/tex/latex/beamer/beamerbasefont.sty
Package: beamerbasefont 2012/09/19  (rcs-revision 733629cd0c6c)

(/usr/share/texmf/tex/latex/amsfonts/amssymb.sty
Package: amssymb 2013/01/14 v3.01 AMS font symbols

(/usr/share/texmf/tex/latex/amsfonts/amsfonts.sty
Package: amsfonts 2013/01/14 v3.01 Basic AMSFonts support
\@emptytoks=\toks23
\symAMSa=\mathgroup4
\symAMSb=\mathgroup5
LaTeX Font Info:    Overwriting math alphabet `\mathfrak' in version `bold'
(Font)                  U/euf/m/n --> U/euf/b/n on input line 106.
)))
(/usr/share/texmf/tex/latex/beamer/beamerbasetranslator.sty
Package: beamerbasetranslator 2010/06/11  (rcs-revision 85fd1cc7fc42)

(/usr/share/texmf/tex/latex/beamer/translator/translator.sty
Package: translator 2010/06/12 ver 1.10

(/usr/share/texmf/tex/latex/beamer/translator/translator-language-mappings.tex)
)) (/usr/share/texmf/tex/latex/beamer/beamerbasemisc.sty
Package: beamerbasemisc 2012/02/24  (rcs-revision 2ff5461be705)
)
(/usr/share/texmf/tex/latex/beamer/beamerbasetwoscreens.sty
Package: beamerbasetwoscreens 2010/05/01  (rcs-revision efa082c6111d)
)
(/usr/share/texmf/tex/latex/beamer/beamerbaseoverlay.sty
Package: beamerbaseoverlay 2012/11/11  (rcs-revision 6afbc49b1109)
\beamer@argscount=\count126
\beamer@lastskipcover=\skip44
\beamer@trivlistdepth=\count127
)
(/usr/share/texmf/tex/latex/beamer/beamerbasetitle.sty
Package: beamerbasetitle 2010/09/21  (rcs-revision f0446ed0b6ae)
)
(/usr/share/texmf/tex/latex/beamer/beamerbasesection.sty
Package: beamerbasesection 2013/01/04  (rcs-revision 54309ceef997)
\c@lecture=\count128
\c@part=\count129
\c@section=\count130
\c@subsection=\count131
\c@subsubsection=\count132
)
(/usr/share/texmf/tex/latex/beamer/beamerbaseframe.sty
Package: beamerbaseframe 2012/12/26  (rcs-revision 1443917db2cf)
\beamer@framebox=\box40
\beamer@frametitlebox=\box41
\beamer@zoombox=\box42
\beamer@zoomcount=\count133
\beamer@zoomframecount=\count134
\beamer@frametextheight=\dimen165
\c@subsectionslide=\count135
\beamer@frametopskip=\skip45
\beamer@framebottomskip=\skip46
\beamer@frametopskipautobreak=\skip47
\beamer@framebottomskipautobreak=\skip48
\beamer@envbody=\toks24
\framewidth=\dimen166
\c@framenumber=\count136
)
(/usr/share/texmf/tex/latex/beamer/beamerbaseverbatim.sty
Package: beamerbaseverbatim 2012/08/30  (rcs-revision dfdb135076b3)
\beamer@verbatimfileout=\write4
)
(/usr/share/texmf/tex/latex/beamer/beamerbaseframesize.sty
Package: beamerbaseframesize 2011/09/12  (rcs-revision 70f9d8411e54)
\beamer@splitbox=\box43
\beamer@autobreakcount=\count137
\beamer@autobreaklastheight=\dimen167
\beamer@frametitletoks=\toks25
\beamer@framesubtitletoks=\toks26
)
(/usr/share/texmf/tex/latex/beamer/beamerbaseframecomponents.sty
Package: beamerbaseframecomponents 2012/09/13  (rcs-revision dcd846607320)
\beamer@footins=\box44
)
(/usr/share/texmf/tex/latex/beamer/beamerbasecolor.sty
Package: beamerbasecolor 2010/06/06  (rcs-revision d1a9b48be06d)
)
(/usr/share/texmf/tex/latex/beamer/beamerbasenotes.sty
Package: beamerbasenotes 2012/12/19  (rcs-revision 1686da3db3c9)
\beamer@frameboxcopy=\box45
)
(/usr/share/texmf/tex/latex/beamer/beamerbasetoc.sty
Package: beamerbasetoc 2012/10/02  (rcs-revision 5ed0f4010e8a)
)
(/usr/share/texmf/tex/latex/beamer/beamerbasetemplates.sty
Package: beamerbasetemplates 2010/05/01  (rcs-revision efa082c6111d)
\beamer@sbttoks=\toks27

(/usr/share/texmf/tex/latex/beamer/beamerbaseauxtemplates.sty
Package: beamerbaseauxtemplates 2012/05/01  (rcs-revision 67c48b3b652d)

(/usr/share/texmf/tex/latex/beamer/beamerbaseboxes.sty
Package: beamerbaseboxes 2012/05/13  (rcs-revision 56972908a390)
\bmb@box=\box46
\bmb@colorbox=\box47
\bmb@boxshadow=\box48
\bmb@boxshadowball=\box49
\bmb@boxshadowballlarge=\box50
\bmb@temp=\dimen168
\bmb@dima=\dimen169
\bmb@dimb=\dimen170
\bmb@prevheight=\dimen171
)
\beamer@blockheadheight=\dimen172
))
(/usr/share/texmf/tex/latex/beamer/beamerbaselocalstructure.sty
Package: beamerbaselocalstructure 2012/11/13  (rcs-revision ddfba79dac19)

(/usr/share/texmf/tex/latex/tools/enumerate.sty
Package: enumerate 1999/03/05 v3.00 enumerate extensions (DPC)
\@enLab=\toks28
)
\c@figure=\count138
\c@table=\count139
\abovecaptionskip=\skip49
\belowcaptionskip=\skip50
)
(/usr/share/texmf/tex/latex/beamer/beamerbasenavigation.sty
Package: beamerbasenavigation 2012/04/03  (rcs-revision 42a0f21a412d)
\beamer@section@min@dim=\dimen173
)
(/usr/share/texmf/tex/latex/beamer/beamerbasetheorems.sty
Package: beamerbasetheorems 2010/06/06  (rcs-revision 7e7cc5e53e9d)

(/usr/share/texmf/tex/latex/amsmath/amsmath.sty
Package: amsmath 2013/01/14 v2.14 AMS math features
\@mathmargin=\skip51

For additional information on amsmath, use the `?' option.
(/usr/share/texmf/tex/latex/amsmath/amstext.sty
Package: amstext 2000/06/29 v2.01

(/usr/share/texmf/tex/latex/amsmath/amsgen.sty
File: amsgen.sty 1999/11/30 v2.0
\@emptytoks=\toks29
\ex@=\dimen174
))
(/usr/share/texmf/tex/latex/amsmath/amsbsy.sty
Package: amsbsy 1999/11/29 v1.2d
\pmbraise@=\dimen175
)
(/usr/share/texmf/tex/latex/amsmath/amsopn.sty
Package: amsopn 1999/12/14 v2.01 operator names
)
\inf@bad=\count140
LaTeX Info: Redefining \frac on input line 210.
\uproot@=\count141
\leftroot@=\count142
LaTeX Info: Redefining \overline on input line 306.
\classnum@=\count143
\DOTSCASE@=\count144
LaTeX Info: Redefining \ldots on input line 378.
LaTeX Info: Redefining \dots on input line 381.
LaTeX Info: Redefining \cdots on input line 466.
\Mathstrutbox@=\box51
\strutbox@=\box52
\big@size=\dimen176
LaTeX Font Info:    Redeclaring font encoding OML on input line 566.
LaTeX Font Info:    Redeclaring font encoding OMS on input line 567.
\macc@depth=\count145
\c@MaxMatrixCols=\count146
\dotsspace@=\muskip11
\c@parentequation=\count147
\dspbrk@lvl=\count148
\tag@help=\toks30
\row@=\count149
\column@=\count150
\maxfields@=\count151
\andhelp@=\toks31
\eqnshift@=\dimen177
\alignsep@=\dimen178
\tagshift@=\dimen179
\tagwidth@=\dimen180
\totwidth@=\dimen181
\lineht@=\dimen182
\@envbody=\toks32
\multlinegap=\skip52
\multlinetaggap=\skip53
\mathdisplay@stack=\toks33
LaTeX Info: Redefining \[ on input line 2665.
LaTeX Info: Redefining \] on input line 2666.
)
(/usr/share/texmf/tex/latex/amscls/amsthm.sty
Package: amsthm 2004/08/06 v2.20
\thm@style=\toks34
\thm@bodyfont=\toks35
\thm@headfont=\toks36
\thm@notefont=\toks37
\thm@headpunct=\toks38
\thm@preskip=\skip54
\thm@postskip=\skip55
\thm@headsep=\skip56
\dth@everypar=\toks39
)
\c@theorem=\count152
)
(/usr/share/texmf/tex/latex/beamer/beamerbasethemes.sty
Package: beamerbasethemes 2010/05/01  (rcs-revision efa082c6111d)
))
(/usr/share/texmf/tex/latex/beamer/themes/theme/beamerthemedefault.sty
Package: beamerthemedefault 2010/06/17  (rcs-revision d02a7cf4d8ae)

(/usr/share/texmf/tex/latex/beamer/themes/font/beamerfontthemedefault.sty
Package: beamerfontthemedefault 2012/12/19  (rcs-revision 1686da3db3c9)
)
(/usr/share/texmf/tex/latex/beamer/themes/color/beamercolorthemedefault.sty
Package: beamercolorthemedefault 2012/12/19  (rcs-revision 1686da3db3c9)
)
(/usr/share/texmf/tex/latex/beamer/themes/inner/beamerinnerthemedefault.sty
Package: beamerinnerthemedefault 2012/05/01  (rcs-revision 67c48b3b652d)
\beamer@dima=\dimen183
\beamer@dimb=\dimen184
)
(/usr/share/texmf/tex/latex/beamer/themes/outer/beamerouterthemedefault.sty
Package: beamerouterthemedefault 2012/12/19  (rcs-revision 1686da3db3c9)
)))
(/usr/share/texmf/tex/latex/etex-pkg/etex.sty
Package: etex 1998/03/26 v2.0 eTeX basic definition package (PEB)
\et@xins=\count153
)
(/usr/share/texmf/tex/latex/base/fixltx2e.sty
Package: fixltx2e 2006/09/13 v1.1m fixes to LaTeX
LaTeX Info: Redefining \em on input line 420.
LaTeX Info: The control sequence `\[' is already robust on input line 471.
LaTeX Info: The control sequence `\]' is already robust on input line 472.
)
(/usr/share/texmf/tex/latex/base/fontenc.sty
Package: fontenc 2005/09/27 v1.99g Standard LaTeX package

(/usr/share/texmf/tex/latex/base/t1enc.def
File: t1enc.def 2005/09/27 v1.99g Standard LaTeX file
LaTeX Font Info:    Redeclaring font encoding T1 on input line 43.
))
(/usr/share/texmf/tex/latex/base/inputenc.sty
Package: inputenc 2008/03/30 v1.1d Input encoding file
\inpenc@prehook=\toks40
\inpenc@posthook=\toks41

(/usr/share/texmf/tex/latex/ucs/utf8x.def
File: utf8x.def 2004/10/17 UCS: Input encoding UTF-8
))
(/usr/share/texmf/tex/latex/ucs/ucs.sty
Package: ucs 2013/05/11 v2.2 UCS: Unicode input support

(/usr/share/texmf/tex/latex/ucs/data/uni-global.def
File: uni-global.def 2013/05/13 UCS: Unicode global data
)
\uc@secondtry=\count154
\uc@combtoks=\toks42
\uc@combtoksb=\toks43
\uc@temptokena=\toks44
)
(/usr/share/texmf/tex/generic/babel/babel.sty
Package: babel 2013/05/16 v3.9f The Babel package

(/usr/share/texmf/tex/generic/babel-english/english.ldf
Language: english 2012/08/20 v3.3p English support from the babel system

(/usr/share/texmf/tex/generic/babel/babel.def
File: babel.def 2013/05/16 v3.9f Babel common definitions
LaTeX Info: Redefining \textlatin on input line 130.
\babel@savecnt=\count155
\U@D=\dimen185
)
\l@canadian = a dialect from \language\l@american 
\l@australian = a dialect from \language\l@british 
\l@newzealand = a dialect from \language\l@british 
))
(/usr/share/texmf/tex/latex/psnfss/palatino.sty
Package: palatino 2005/04/12 PSNFSS-v9.2a (SPQR) 
)
(/usr/share/texmf/tex/latex/caption/subcaption.sty
Package: subcaption 2013/02/03 v1.1-62 Sub-captions (AR)

(/usr/share/texmf/tex/latex/caption/caption.sty
Package: caption 2013/05/02 v3.3-89 Customizing captions (AR)

(/usr/share/texmf/tex/latex/caption/caption3.sty
Package: caption3 2013/05/02 v1.6-88 caption3 kernel (AR)
Package caption3 Info: TeX engine: e-TeX on input line 57.
\captionmargin=\dimen186
\captionmargin@=\dimen187
\captionwidth=\dimen188
\caption@tempdima=\dimen189
\caption@indent=\dimen190
\caption@parindent=\dimen191
\caption@hangindent=\dimen192
)
\c@ContinuedFloat=\count156
Package caption Info: beamer document class.
Package caption Info: hyperref package is loaded.
Package caption Info: Hyperref support is turned off
(caption)             because hyperref has stopped early.
)
\c@subfigure=\count157
\c@subtable=\count158
)
(/usr/share/texmf/tex/latex/mdframed/mdframed.sty
Package: mdframed 2013/03/09\ 1.8: mdframed

(/usr/share/texmf/tex/latex/l3packages/xparse/xparse.sty
(/usr/share/texmf/tex/latex/l3kernel/expl3.sty
(/usr/share/texmf/tex/latex/l3kernel/l3names.sty
(/usr/share/texmf/tex/latex/l3kernel/l3bootstrap.sty
Package: l3bootstrap 2013/01/08 v4420 L3 Experimental bootstrap code
)
Package: l3names 2012/12/07 v4346 L3 Namespace for primitives
)
Package: expl3 2013/03/14 v4469 L3 Experimental code bundle wrapper

(/usr/share/texmf/tex/latex/l3kernel/l3basics.sty
Package: l3basics 2013/01/10 v4428 L3 Basic definitions
)
(/usr/share/texmf/tex/latex/l3kernel/l3expan.sty
Package: l3expan 2013/02/03 v4458 L3 Argument expansion
)
(/usr/share/texmf/tex/latex/l3kernel/l3tl.sty
Package: l3tl 2013/01/08 v4415 L3 Token lists
)
(/usr/share/texmf/tex/latex/l3kernel/l3seq.sty
Package: l3seq 2013/01/12 v4434 L3 Sequences and stacks
)
(/usr/share/texmf/tex/latex/l3kernel/l3int.sty
Package: l3int 2013/01/13 v4444 L3 Integers
\c_max_int=\count159
\l_tmpa_int=\count160
\l_tmpb_int=\count161
\g_tmpa_int=\count162
\g_tmpb_int=\count163
)
(/usr/share/texmf/tex/latex/l3kernel/l3quark.sty
Package: l3quark 2012/11/04 v4268 L3 Quarks
)
(/usr/share/texmf/tex/latex/l3kernel/l3prg.sty
Package: l3prg 2013/02/13 v4459 L3 Control structures
\g__prg_map_int=\count164
)
(/usr/share/texmf/tex/latex/l3kernel/l3clist.sty
Package: l3clist 2013/01/08 v4414 L3 Comma separated lists
)
(/usr/share/texmf/tex/latex/l3kernel/l3token.sty
Package: l3token 2013/01/10 v4428 L3 Experimental token manipulation
)
(/usr/share/texmf/tex/latex/l3kernel/l3prop.sty
Package: l3prop 2013/01/09 v4423 L3 Property lists
)
(/usr/share/texmf/tex/latex/l3kernel/l3msg.sty
Package: l3msg 2013/01/08 v4412 L3 Messages
)
(/usr/share/texmf/tex/latex/l3kernel/l3file.sty
Package: l3file 2013/01/14 v4446 L3 File and I/O operations
\l_iow_line_count_int=\count165
\l__iow_target_count_int=\count166
\l__iow_current_line_int=\count167
\l__iow_current_word_int=\count168
\l__iow_current_indentation_int=\count169
)
(/usr/share/texmf/tex/latex/l3kernel/l3skip.sty
Package: l3skip 2013/01/13 v4444 L3 Dimensions and skips
\c_zero_dim=\dimen193
\c_max_dim=\dimen194
\l_tmpa_dim=\dimen195
\l_tmpb_dim=\dimen196
\g_tmpa_dim=\dimen197
\g_tmpb_dim=\dimen198
\c_zero_skip=\skip57
\c_max_skip=\skip58
\l_tmpa_skip=\skip59
\l_tmpb_skip=\skip60
\g_tmpa_skip=\skip61
\g_tmpb_skip=\skip62
\c_zero_muskip=\muskip12
\c_max_muskip=\muskip13
\l_tmpa_muskip=\muskip14
\l_tmpb_muskip=\muskip15
\g_tmpa_muskip=\muskip16
\g_tmpb_muskip=\muskip17
)
(/usr/share/texmf/tex/latex/l3kernel/l3keys.sty
Package: l3keys 2013/02/24 v4461 L3 Experimental key-value interfaces
\g__keyval_level_int=\count170
\l_keys_choice_int=\count171
)
(/usr/share/texmf/tex/latex/l3kernel/l3fp.sty
Package: l3fp 2013/01/19 v4449 L3 Floating points
\c__fp_leading_shift_int=\count172
\c__fp_middle_shift_int=\count173
\c__fp_trailing_shift_int=\count174
\c__fp_big_leading_shift_int=\count175
\c__fp_big_middle_shift_int=\count176
\c__fp_big_trailing_shift_int=\count177
\c__fp_Bigg_leading_shift_int=\count178
\c__fp_Bigg_middle_shift_int=\count179
\c__fp_Bigg_trailing_shift_int=\count180
)
(/usr/share/texmf/tex/latex/l3kernel/l3box.sty
Package: l3box 2013/01/08 v4411 L3 Experimental boxes
\c_empty_box=\box53
\l_tmpa_box=\box54
\l_tmpb_box=\box55
\g_tmpa_box=\box56
\g_tmpb_box=\box57
)
(/usr/share/texmf/tex/latex/l3kernel/l3coffins.sty
Package: l3coffins 2012/09/09 v4212 L3 Coffin code layer
\l__coffin_internal_box=\box58
\l__coffin_internal_dim=\dimen199
\l__coffin_offset_x_dim=\dimen200
\l__coffin_offset_y_dim=\dimen201
Normal \dimen register pool exhausted, switching to extended pool.
\l__coffin_x_dim=\dimen256
\l__coffin_y_dim=\dimen257
\l__coffin_x_prime_dim=\dimen258
\l__coffin_y_prime_dim=\dimen259
\c_empty_coffin=\box59
\l__coffin_aligned_coffin=\box60
\l__coffin_aligned_internal_coffin=\box61
\l_tmpa_coffin=\box62
\l_tmpb_coffin=\box63
\l__coffin_display_coffin=\box64
\l__coffin_display_coord_coffin=\box65
\l__coffin_display_pole_coffin=\box66
\l__coffin_display_offset_dim=\dimen260
\l__coffin_display_x_dim=\dimen261
\l__coffin_display_y_dim=\dimen262
)
(/usr/share/texmf/tex/latex/l3kernel/l3color.sty
Package: l3color 2012/08/29 v4156 L3 Experimental color support
)
(/usr/share/texmf/tex/latex/l3kernel/l3luatex.sty
Package: l3luatex 2012/08/03 v4049 L3 Experimental LuaTeX-specific functions
\g__cctab_allocate_int=\count181
\g__cctab_stack_int=\count182
)
(/usr/share/texmf/tex/latex/l3kernel/l3candidates.sty
Package: l3candidates 2013/03/14 v4468 L3 Experimental additions to l3kernel
\l__box_top_dim=\dimen263
\l__box_bottom_dim=\dimen264
\l__box_left_dim=\dimen265
\l__box_right_dim=\dimen266
\l__box_top_new_dim=\dimen267
\l__box_bottom_new_dim=\dimen268
\l__box_left_new_dim=\dimen269
\l__box_right_new_dim=\dimen270
\l__box_internal_box=\box67
\l__coffin_bounding_shift_dim=\dimen271
\l__coffin_left_corner_dim=\dimen272
\l__coffin_right_corner_dim=\dimen273
\l__coffin_bottom_corner_dim=\dimen274
\l__coffin_top_corner_dim=\dimen275
\l__coffin_scaled_total_height_dim=\dimen276
\l__coffin_scaled_width_dim=\dimen277
))
Package: xparse 2013/03/12 v4467 L3 Experimental document command parser
\l__xparse_current_arg_int=\count183
\l__xparse_m_args_int=\count184
\l__xparse_mandatory_args_int=\count185
\l__xparse_processor_int=\count186
\l__xparse_v_nesting_int=\count187
)
(/usr/share/texmf/tex/latex/etoolbox/etoolbox.sty
Package: etoolbox 2011/01/03 v2.1 e-TeX tools for LaTeX
\etb@tempcnta=\count188
)
(/usr/share/texmf/tex/latex/oberdiek/zref-abspage.sty
Package: zref-abspage 2012/04/04 v2.24 Module abspage for zref (HO)

(/usr/share/texmf/tex/latex/oberdiek/zref-base.sty
Package: zref-base 2012/04/04 v2.24 Module base for zref (HO)
Package zref Info: New property list: main on input line 759.
Package zref Info: New property: default on input line 760.
Package zref Info: New property: page on input line 761.
)
\c@abspage=\count189
Package zref Info: New property: abspage on input line 62.
)
\mdf@templength=\skip63
\c@mdf@globalstyle@cnt=\count190
\mdf@skipabove@length=\skip64
\mdf@skipbelow@length=\skip65
\mdf@leftmargin@length=\skip66
\mdf@rightmargin@length=\skip67
\mdf@innerleftmargin@length=\skip68
\mdf@innerrightmargin@length=\skip69
\mdf@innertopmargin@length=\skip70
\mdf@innerbottommargin@length=\skip71
\mdf@splittopskip@length=\skip72
\mdf@splitbottomskip@length=\skip73
\mdf@outermargin@length=\skip74
\mdf@innermargin@length=\skip75
\mdf@linewidth@length=\skip76
\mdf@innerlinewidth@length=\skip77
\mdf@middlelinewidth@length=\skip78
\mdf@outerlinewidth@length=\skip79
\mdf@roundcorner@length=\skip80
\mdf@footenotedistance@length=\skip81
\mdf@userdefinedwidth@length=\skip82
\mdf@frametitleaboveskip@length=\skip83
\mdf@frametitlebelowskip@length=\skip84
\mdf@frametitlerulewidth@length=\skip85
\mdf@frametitleleftmargin@length=\skip86
\mdf@frametitlerightmargin@length=\skip87
\mdf@shadowsize@length=\skip88
\mdf@extratopheight@length=\skip89
\mdf@subtitleabovelinewidth@length=\skip90
\mdf@subtitlebelowlinewidth@length=\skip91
\mdf@subtitleaboveskip@length=\skip92
\mdf@subtitlebelowskip@length=\skip93
\mdf@subtitleinneraboveskip@length=\skip94
\mdf@subtitleinnerbelowskip@length=\skip95
\mdf@subsubtitleabovelinewidth@length=\skip96
\mdf@subsubtitlebelowlinewidth@length=\skip97
\mdf@subsubtitleaboveskip@length=\skip98
\mdf@subsubtitlebelowskip@length=\skip99
\mdf@subsubtitleinneraboveskip@length=\skip100
\mdf@subsubtitleinnerbelowskip@length=\skip101
\mdf@frametitlebox=\box68
\mdf@footnotebox=\box69
\mdf@splitbox@one=\box70
\mdf@splitbox@two=\box71
\mdf@splitbox@save=\box72
\mdfsplitboxwidth=\skip102
\mdfsplitboxtotalwidth=\skip103
\mdfsplitboxheight=\skip104
\mdfsplitboxdepth=\skip105
\mdfsplitboxtotalheight=\skip106
\mdfframetitleboxwidth=\skip107
\mdfframetitleboxtotalwidth=\skip108
\mdfframetitleboxheight=\skip109
\mdfframetitleboxdepth=\skip110
\mdfframetitleboxtotalheight=\skip111
\mdffootnoteboxwidth=\skip112
\mdffootnoteboxtotalwidth=\skip113
\mdffootnoteboxheight=\skip114
\mdffootnoteboxdepth=\skip115
\mdffootnoteboxtotalheight=\skip116
\mdftotallinewidth=\skip117
\mdfboundingboxwidth=\skip118
\mdfboundingboxtotalwidth=\skip119
\mdfboundingboxheight=\skip120
\mdfboundingboxdepth=\skip121
\mdfboundingboxtotalheight=\skip122
\mdf@freevspace@length=\skip123
\mdf@horizontalwidthofbox@length=\skip124
\mdf@verticalmarginwhole@length=\skip125

****** mdframed patching \endmdf@trivlist

****** -- failed******

.................................................
. LaTeX info: "xparse/define-command"
. 
. Defining document command \newmdtheoremenv with arg. spec. 'O{} m o m o ' on
. line 548.
.................................................
.................................................
. LaTeX info: "xparse/define-command"
. 
. Defining document command \mdtheorem with arg. spec. ' O{} m o m o ' on line
. 639.
.................................................

(/usr/share/texmf/tex/latex/mdframed/md-frame-0.mdf
File: md-frame-0.mdf 2013/03/09\ 1.8: md-frame-0
)
\mdf@envdepth=\count191
\c@mdf@env@i=\count192
\c@mdf@env@ii=\count193
\c@mdf@zref@counter=\count194
Package zref Info: New property: mdf@pagevalue on input line 840.
\mdf@horizontalspaceofbox=\skip126
)
(/usr/share/texmf/tex/latex/jneurosci/jneurosci.sty)
(/usr/share/texmf/tex/latex/pgf/frontendlayer/tikz.sty
(/usr/share/texmf/tex/latex/pgf/basiclayer/pgf.sty
Package: pgf 2008/01/15 v2.10 (rcs-revision 1.12)

(/usr/share/texmf/tex/generic/pgf/modules/pgfmoduleshapes.code.tex
File: pgfmoduleshapes.code.tex 2010/09/09  (rcs-revision 1.13)
\pgfnodeparttextbox=\box73
)
(/usr/share/texmf/tex/generic/pgf/modules/pgfmoduleplot.code.tex
File: pgfmoduleplot.code.tex 2010/10/22  (rcs-revision 1.8)
)
(/usr/share/texmf/tex/latex/pgf/compatibility/pgfcomp-version-0-65.sty
Package: pgfcomp-version-0-65 2007/07/03 v2.10 (rcs-revision 1.7)
\pgf@nodesepstart=\dimen278
\pgf@nodesepend=\dimen279
)
(/usr/share/texmf/tex/latex/pgf/compatibility/pgfcomp-version-1-18.sty
Package: pgfcomp-version-1-18 2007/07/23 v2.10 (rcs-revision 1.1)
))
(/usr/share/texmf/tex/latex/pgf/utilities/pgffor.sty
(/usr/share/texmf/tex/latex/pgf/utilities/pgfkeys.sty
(/usr/share/texmf/tex/generic/pgf/utilities/pgfkeys.code.tex))
(/usr/share/texmf/tex/generic/pgf/utilities/pgffor.code.tex
Package: pgffor 2010/03/23 v2.10 (rcs-revision 1.18)
\pgffor@iter=\dimen280
\pgffor@skip=\dimen281
\pgffor@stack=\toks45
\pgffor@toks=\toks46
))
(/usr/share/texmf/tex/generic/pgf/frontendlayer/tikz/tikz.code.tex
Package: tikz 2010/10/13 v2.10 (rcs-revision 1.76)

(/usr/share/texmf/tex/generic/pgf/libraries/pgflibraryplothandlers.code.tex
File: pgflibraryplothandlers.code.tex 2010/05/31 v2.10 (rcs-revision 1.15)
\pgf@plot@mark@count=\count195
\pgfplotmarksize=\dimen282
)
\tikz@lastx=\dimen283
\tikz@lasty=\dimen284
\tikz@lastxsaved=\dimen285
\tikz@lastysaved=\dimen286
\tikzleveldistance=\dimen287
\tikzsiblingdistance=\dimen288
\tikz@figbox=\box74
\tikz@tempbox=\box75
\tikztreelevel=\count196
\tikznumberofchildren=\count197
\tikznumberofcurrentchild=\count198
\tikz@fig@count=\count199

(/usr/share/texmf/tex/generic/pgf/modules/pgfmodulematrix.code.tex
File: pgfmodulematrix.code.tex 2010/08/24  (rcs-revision 1.4)
\pgfmatrixcurrentrow=\count200
\pgfmatrixcurrentcolumn=\count201
Normal \count register pool exhausted, switching to extended pool.
\pgf@matrix@numberofcolumns=\count277
)
\tikz@expandcount=\count278

(/usr/share/texmf/tex/generic/pgf/frontendlayer/tikz/libraries/tikzlibrarytopat
hs.code.tex
File: tikzlibrarytopaths.code.tex 2008/06/17 v2.10 (rcs-revision 1.2)
)))
(/usr/share/texmf/tex/generic/pgf/frontendlayer/tikz/libraries/tikzlibraryarrow
s.code.tex
File: tikzlibraryarrows.code.tex 2008/01/09 v2.10 (rcs-revision 1.1)

(/usr/share/texmf/tex/generic/pgf/libraries/pgflibraryarrows.code.tex
File: pgflibraryarrows.code.tex 2008/10/27 v2.10 (rcs-revision 1.9)
\arrowsize=\dimen289
))
(/usr/share/texmf/tex/generic/pgf/frontendlayer/tikz/libraries/tikzlibrarypatte
rns.code.tex
File: tikzlibrarypatterns.code.tex 2008/01/15 v2.10 (rcs-revision 1.2)

(/usr/share/texmf/tex/generic/pgf/libraries/pgflibrarypatterns.code.tex
File: pgflibrarypatterns.code.tex 2008/03/03 v2.10 (rcs-revision 1.13)
))
(/usr/share/texmf/tex/generic/pgf/frontendlayer/tikz/libraries/tikzlibraryautom
ata.code.tex
File: tikzlibraryautomata.code.tex 2008/07/14 v2.10 (rcs-revision 1.3)

(/usr/share/texmf/tex/generic/pgf/frontendlayer/tikz/libraries/tikzlibraryshape
s.multipart.code.tex
File: tikzlibraryshapes.multipart.code.tex 2008/01/09 v2.10 (rcs-revision 1.1)

(/usr/share/texmf/tex/generic/pgf/libraries/shapes/pgflibraryshapes.multipart.c
ode.tex
File: pgflibraryshapes.multipart.code.tex 2010/01/07 v2.10 (rcs-revision 1.2)
\pgfnodepartlowerbox=\box76
\pgfnodeparttwobox=\box77
\pgfnodepartthreebox=\box78
\pgfnodepartfourbox=\box79
\pgfnodeparttwentybox=\box80
\pgfnodepartnineteenbox=\box81
\pgfnodeparteighteenbox=\box82
\pgfnodepartseventeenbox=\box83
\pgfnodepartsixteenbox=\box84
\pgfnodepartfifteenbox=\box85
\pgfnodepartfourteenbox=\box86
\pgfnodepartthirteenbox=\box87
\pgfnodeparttwelvebox=\box88
\pgfnodepartelevenbox=\box89
\pgfnodeparttenbox=\box90
\pgfnodepartninebox=\box91
\pgfnodeparteightbox=\box92
\pgfnodepartsevenbox=\box93
\pgfnodepartsixbox=\box94
\pgfnodepartfivebox=\box95
)))
(/usr/share/texmf/tex/generic/pgf/frontendlayer/tikz/libraries/tikzlibrarytrees
.code.tex
File: tikzlibrarytrees.code.tex 2008/02/24 v2.10 (rcs-revision 1.2)
)
(/usr/share/texmf/tex/generic/pgf/frontendlayer/tikz/libraries/tikzlibraryposit
ioning.code.tex
File: tikzlibrarypositioning.code.tex 2008/10/06 v2.10 (rcs-revision 1.7)
)
(/usr/share/texmf/tex/generic/pgf/frontendlayer/tikz/libraries/tikzlibrarycalc.
code.tex
File: tikzlibrarycalc.code.tex 2009/09/04 v2.10 (rcs-revision 1.6)
)
(/usr/share/texmf/tex/generic/pgf/frontendlayer/tikz/libraries/tikzlibraryshape
s.code.tex
File: tikzlibraryshapes.code.tex 2008/01/09 v2.10 (rcs-revision 1.1)

(/usr/share/texmf/tex/generic/pgf/frontendlayer/tikz/libraries/tikzlibraryshape
s.geometric.code.tex
File: tikzlibraryshapes.geometric.code.tex 2008/01/09 v2.10 (rcs-revision 1.1)

(/usr/share/texmf/tex/generic/pgf/libraries/shapes/pgflibraryshapes.geometric.c
ode.tex
File: pgflibraryshapes.geometric.code.tex 2008/06/26 v2.10 (rcs-revision 1.1)
))
(/usr/share/texmf/tex/generic/pgf/frontendlayer/tikz/libraries/tikzlibraryshape
s.misc.code.tex
File: tikzlibraryshapes.misc.code.tex 2008/01/09 v2.10 (rcs-revision 1.1)

(/usr/share/texmf/tex/generic/pgf/libraries/shapes/pgflibraryshapes.misc.code.t
ex
File: pgflibraryshapes.misc.code.tex 2008/10/07 v2.10 (rcs-revision 1.3)
))
(/usr/share/texmf/tex/generic/pgf/frontendlayer/tikz/libraries/tikzlibraryshape
s.symbols.code.tex
File: tikzlibraryshapes.symbols.code.tex 2008/01/09 v2.10 (rcs-revision 1.1)

(/usr/share/texmf/tex/generic/pgf/libraries/shapes/pgflibraryshapes.symbols.cod
e.tex
File: pgflibraryshapes.symbols.code.tex 2009/10/27 v2.10 (rcs-revision 1.3)
))
(/usr/share/texmf/tex/generic/pgf/frontendlayer/tikz/libraries/tikzlibraryshape
s.arrows.code.tex
File: tikzlibraryshapes.arrows.code.tex 2008/01/09 v2.10 (rcs-revision 1.1)

(/usr/share/texmf/tex/generic/pgf/libraries/shapes/pgflibraryshapes.arrows.code
.tex
File: pgflibraryshapes.arrows.code.tex 2008/06/26 v2.10 (rcs-revision 1.1)
))
(/usr/share/texmf/tex/generic/pgf/frontendlayer/tikz/libraries/tikzlibraryshape
s.callouts.code.tex
(/usr/share/texmf/tex/generic/pgf/libraries/shapes/pgflibraryshapes.callouts.co
de.tex)))
(/usr/share/texmf/tex/generic/pgf/frontendlayer/tikz/libraries/tikzlibrarydecor
ations.pathreplacing.code.tex
(/usr/share/texmf/tex/generic/pgf/frontendlayer/tikz/libraries/tikzlibrarydecor
ations.code.tex
(/usr/share/texmf/tex/generic/pgf/modules/pgfmoduledecorations.code.tex
\pgfdecoratedcompleteddistance=\dimen290
\pgfdecoratedremainingdistance=\dimen291
\pgfdecoratedinputsegmentcompleteddistance=\dimen292
\pgfdecoratedinputsegmentremainingdistance=\dimen293
\pgf@decorate@distancetomove=\dimen294
\pgf@decorate@repeatstate=\count279
\pgfdecorationsegmentamplitude=\dimen295
\pgfdecorationsegmentlength=\dimen296
)
\tikz@lib@dec@box=\box96
)
<<<<<<< HEAD
(/usr/share/texmf/tex/generic/pgf/libraries/decorations/pgflibrarydecorations.p
athreplacing.code.tex)) (./slides.aux (./1intro.aux) (./2method.aux)
(./3results.aux) (./4discussion.aux))
=======
(/usr/local/texlive/2014/texmf-dist/tex/generic/pgf/libraries/decorations/pgfli
brarydecorations.pathreplacing.code.tex)) (./slides.aux (./1intro.aux)
(./2method.aux) (./3results.aux) (./4discussion.aux))
>>>>>>> ba7ac600
\openout1 = `slides.aux'.

LaTeX Font Info:    Checking defaults for OML/cmm/m/it on input line 143.
LaTeX Font Info:    ... okay on input line 143.
LaTeX Font Info:    Checking defaults for T1/cmr/m/n on input line 143.
LaTeX Font Info:    ... okay on input line 143.
LaTeX Font Info:    Checking defaults for OT1/cmr/m/n on input line 143.
LaTeX Font Info:    ... okay on input line 143.
LaTeX Font Info:    Checking defaults for OMS/cmsy/m/n on input line 143.
LaTeX Font Info:    ... okay on input line 143.
LaTeX Font Info:    Checking defaults for OMX/cmex/m/n on input line 143.
LaTeX Font Info:    ... okay on input line 143.
LaTeX Font Info:    Checking defaults for U/cmr/m/n on input line 143.
LaTeX Font Info:    ... okay on input line 143.
LaTeX Font Info:    Checking defaults for PD1/pdf/m/n on input line 143.
LaTeX Font Info:    ... okay on input line 143.
LaTeX Font Info:    Try loading font information for T1+phv on input line 143.

(/usr/share/texmf/tex/latex/psnfss/t1phv.fd
File: t1phv.fd 2001/06/04 scalable font definitions for T1/phv.
)
*geometry* driver: auto-detecting
*geometry* detected driver: pdftex
*geometry* verbose mode - [ preamble ] result:
* driver: pdftex
* paper: custom
* layout: <same size as paper>
* layoutoffset:(h,v)=(0.0pt,0.0pt)
* modes: includehead includefoot 
* h-part:(L,W,R)=(28.45274pt, 307.28987pt, 28.45274pt)
* v-part:(T,H,B)=(0.0pt, 273.14662pt, 0.0pt)
* \paperwidth=364.19536pt
* \paperheight=273.14662pt
* \textwidth=307.28987pt
* \textheight=244.6939pt
* \oddsidemargin=-43.81725pt
* \evensidemargin=-43.81725pt
* \topmargin=-72.26999pt
* \headheight=14.22636pt
* \headsep=0.0pt
* \topskip=11.0pt
* \footskip=14.22636pt
* \marginparwidth=4.0pt
* \marginparsep=10.0pt
* \columnsep=10.0pt
* \skip\footins=10.0pt plus 4.0pt minus 2.0pt
* \hoffset=0.0pt
* \voffset=0.0pt
* \mag=1000
* \@twocolumnfalse
* \@twosidefalse
* \@mparswitchfalse
* \@reversemarginfalse
* (1in=72.27pt=25.4mm, 1cm=28.453pt)

(/usr/share/texmf/tex/context/base/supp-pdf.mkii
[Loading MPS to PDF converter (version 2006.09.02).]
\scratchcounter=\count280
\scratchdimen=\dimen297
\scratchbox=\box97
\nofMPsegments=\count281
\nofMParguments=\count282
\everyMPshowfont=\toks47
\MPscratchCnt=\count283
\MPscratchDim=\dimen298
\MPnumerator=\count284
\makeMPintoPDFobject=\count285
\everyMPtoPDFconversion=\toks48
) (/usr/share/texmf/tex/latex/oberdiek/epstopdf-base.sty
Package: epstopdf-base 2010/02/09 v2.5 Base part for package epstopdf

(/usr/share/texmf/tex/latex/oberdiek/grfext.sty
Package: grfext 2010/08/19 v1.1 Manage graphics extensions (HO)
)
Package grfext Info: Graphics extension search list:
(grfext)             [.png,.pdf,.jpg,.mps,.jpeg,.jbig2,.jb2,.PNG,.PDF,.JPG,.JPE
G,.JBIG2,.JB2,.eps]
(grfext)             \AppendGraphicsExtensions on input line 452.

(/usr/share/texmf/tex/latex/latexconfig/epstopdf-sys.cfg
File: epstopdf-sys.cfg 2010/07/13 v1.3 Configuration of (r)epstopdf for TeX Liv
e
))
ABD: EveryShipout initializing macros
\AtBeginShipoutBox=\box98
Package hyperref Info: Link coloring OFF on input line 143.

(/usr/share/texmf/tex/latex/hyperref/nameref.sty
Package: nameref 2012/10/27 v2.43 Cross-referencing by name of section

(/usr/share/texmf/tex/generic/oberdiek/gettitlestring.sty
Package: gettitlestring 2010/12/03 v1.4 Cleanup title references (HO)
)
\c@section@level=\count286
)
LaTeX Info: Redefining \ref on input line 143.
LaTeX Info: Redefining \pageref on input line 143.
LaTeX Info: Redefining \nameref on input line 143.
 (./slides.out)
(./slides.out)
\@outlinefile=\write5
\openout5 = `slides.out'.

LaTeX Font Info:    Overwriting symbol font `operators' in version `normal'
(Font)                  OT1/cmr/m/n --> OT1/cmss/m/n on input line 143.
LaTeX Font Info:    Overwriting symbol font `operators' in version `bold'
(Font)                  OT1/cmr/bx/n --> OT1/cmss/bx/n on input line 143.
\symnumbers=\mathgroup6
\sympureletters=\mathgroup7
LaTeX Font Info:    Overwriting math alphabet `\mathrm' in version `normal'
(Font)                  OT1/cmss/m/n --> T1/ppl/m/n on input line 143.
LaTeX Font Info:    Redeclaring math alphabet \mathbf on input line 143.
LaTeX Font Info:    Overwriting math alphabet `\mathbf' in version `normal'
(Font)                  OT1/cmr/bx/n --> T1/phv/bx/n on input line 143.
LaTeX Font Info:    Overwriting math alphabet `\mathbf' in version `bold'
(Font)                  OT1/cmr/bx/n --> T1/phv/bx/n on input line 143.
LaTeX Font Info:    Redeclaring math alphabet \mathsf on input line 143.
LaTeX Font Info:    Overwriting math alphabet `\mathsf' in version `normal'
(Font)                  OT1/cmss/m/n --> T1/phv/m/n on input line 143.
LaTeX Font Info:    Overwriting math alphabet `\mathsf' in version `bold'
(Font)                  OT1/cmss/bx/n --> T1/phv/m/n on input line 143.
LaTeX Font Info:    Redeclaring math alphabet \mathit on input line 143.
LaTeX Font Info:    Overwriting math alphabet `\mathit' in version `normal'
(Font)                  OT1/cmr/m/it --> T1/phv/m/it on input line 143.
LaTeX Font Info:    Overwriting math alphabet `\mathit' in version `bold'
(Font)                  OT1/cmr/bx/it --> T1/phv/m/it on input line 143.
LaTeX Font Info:    Redeclaring math alphabet \mathtt on input line 143.
LaTeX Font Info:    Overwriting math alphabet `\mathtt' in version `normal'
(Font)                  OT1/cmtt/m/n --> T1/pcr/m/n on input line 143.
LaTeX Font Info:    Overwriting math alphabet `\mathtt' in version `bold'
(Font)                  OT1/cmtt/m/n --> T1/pcr/m/n on input line 143.
LaTeX Font Info:    Overwriting symbol font `numbers' in version `bold'
(Font)                  T1/phv/m/n --> T1/phv/bx/n on input line 143.
LaTeX Font Info:    Overwriting symbol font `pureletters' in version `bold'
(Font)                  T1/phv/m/it --> T1/phv/bx/it on input line 143.
LaTeX Font Info:    Overwriting math alphabet `\mathrm' in version `bold'
(Font)                  OT1/cmss/bx/n --> T1/ppl/bx/n on input line 143.
LaTeX Font Info:    Overwriting math alphabet `\mathbf' in version `bold'
(Font)                  T1/phv/bx/n --> T1/phv/bx/n on input line 143.
LaTeX Font Info:    Overwriting math alphabet `\mathsf' in version `bold'
(Font)                  T1/phv/m/n --> T1/phv/bx/n on input line 143.
LaTeX Font Info:    Overwriting math alphabet `\mathit' in version `bold'
(Font)                  T1/phv/m/it --> T1/phv/bx/it on input line 143.
LaTeX Font Info:    Overwriting math alphabet `\mathtt' in version `bold'
(Font)                  T1/pcr/m/n --> T1/pcr/bx/n on input line 143.

(/usr/share/texmf/tex/latex/beamer/translator/dicts/translator-basic-dictionary
/translator-basic-dictionary-English.dict
Dictionary: translator-basic-dictionary, Language: English 
)
(/usr/share/texmf/tex/latex/beamer/translator/dicts/translator-bibliography-dic
tionary/translator-bibliography-dictionary-English.dict
Dictionary: translator-bibliography-dictionary, Language: English 
)
(/usr/share/texmf/tex/latex/beamer/translator/dicts/translator-environment-dict
ionary/translator-environment-dictionary-English.dict
Dictionary: translator-environment-dictionary, Language: English 
)
(/usr/share/texmf/tex/latex/beamer/translator/dicts/translator-months-dictionar
y/translator-months-dictionary-English.dict
Dictionary: translator-months-dictionary, Language: English 
)
(/usr/share/texmf/tex/latex/beamer/translator/dicts/translator-numbers-dictiona
ry/translator-numbers-dictionary-English.dict
Dictionary: translator-numbers-dictionary, Language: English 
)
(/usr/share/texmf/tex/latex/beamer/translator/dicts/translator-theorem-dictiona
ry/translator-theorem-dictionary-English.dict
Dictionary: translator-theorem-dictionary, Language: English 
)
LaTeX Info: Redefining \includegraphics on input line 143.

(/usr/share/texmf/tex/latex/ucs/ucsencs.def
File: ucsencs.def 2011/01/21 Fixes to fontencodings LGR, T3
)
Package caption Info: Begin \AtBeginDocument code.
Package caption Info: End \AtBeginDocument code.
 (./slides.nav) [1

{/usr/share/texmf/fonts/map/pdftex/updmap/pdftex.map}]
\openout2 = `1intro.aux'.

 (./1intro.tex
Package mdframed Info: mdframed detected package amsthm 
 changed the theorem header of amsthm
(mdframed)              on input line 20.
LaTeX Font Info:    Font shape `T1/phv/bx/n' in size <10.95> not available
(Font)              Font shape `T1/phv/b/n' tried instead on input line 20.
Package mdframed Info: mdframed detected package amsthm 
 changed the theorem header of amsthm
(mdframed)              on input line 20.
Package mdframed Info: mdframed inside a box 
 mdframed uses option nobreak mdframed on input line 20.
Package mdframed Info: mdframed detected package amsthm 
 changed the theorem header of amsthm
(mdframed)              on input line 20.
Package mdframed Info: mdframed detected package amsthm 
 changed the theorem header of amsthm
(mdframed)              on input line 20.
Package mdframed Info: mdframed inside a box 
 mdframed uses option nobreak mdframed on input line 20.
Package mdframed Info: mdframed detected package amsthm 
 changed the theorem header of amsthm
(mdframed)              on input line 20.
Package mdframed Info: mdframed detected package amsthm 
 changed the theorem header of amsthm
(mdframed)              on input line 20.
Package mdframed Info: mdframed inside a box 
 mdframed uses option nobreak mdframed on input line 20.
Package mdframed Info: mdframed detected package amsthm 
 changed the theorem header of amsthm
(mdframed)              on input line 20.
Package mdframed Info: mdframed detected package amsthm 
 changed the theorem header of amsthm
(mdframed)              on input line 20.
Package mdframed Info: mdframed inside a box 
 mdframed uses option nobreak mdframed on input line 20.
 [2


] [3

]
<baloon.png, id=48, 391.4625pt x 271.0125pt>
File: baloon.png Graphic file (type png)
 <use baloon.png>
Package pdftex.def Info: baloon.png used on input line 37.
(pdftex.def)             Requested size: 245.83282pt x 170.1929pt.
LaTeX Font Info:    Try loading font information for T1+pcr on input line 37.

(/usr/share/texmf/tex/latex/psnfss/t1pcr.fd
File: t1pcr.fd 2001/06/04 font definitions for T1/pcr.
)
LaTeX Font Info:    Try loading font information for U+msa on input line 37.

(/usr/share/texmf/tex/latex/amsfonts/umsa.fd
File: umsa.fd 2013/01/14 v3.01 AMS symbols A
)
LaTeX Font Info:    Try loading font information for U+msb on input line 37.

(/usr/share/texmf/tex/latex/amsfonts/umsb.fd
File: umsb.fd 2013/01/14 v3.01 AMS symbols B
)
LaTeX Font Info:    Font shape `T1/phv/m/it' in size <6> not available
(Font)              Font shape `T1/phv/m/sl' tried instead on input line 37.
LaTeX Font Info:    Font shape `T1/phv/m/it' in size <5> not available
(Font)              Font shape `T1/phv/m/sl' tried instead on input line 37.
 [4

 <./baloon.png>]
LaTeX Font Info:    Font shape `T1/phv/m/it' in size <8> not available
(Font)              Font shape `T1/phv/m/sl' tried instead on input line 50.
LaTeX Font Info:    Font shape `T1/phv/m/it' in size <10> not available
(Font)              Font shape `T1/phv/m/sl' tried instead on input line 50.
 [5
<<<<<<< HEAD

] [6

]
[7

] [8

] [9

] <ace.png, id=99, 177.66376pt x 105.39375pt>
File: ace.png Graphic file (type png)
 <use ace.png>
Package pdftex.def Info: ace.png used on input line 61.
(pdftex.def)             Requested size: 245.83282pt x 145.83751pt.
 [10

 <./ace.png>] <prot_norm.pdf, id=108, 556.9608pt x 187.17929pt>
File: prot_norm.pdf Graphic file (type pdf)
 <use prot_norm.pdf>
Package pdftex.def Info: prot_norm.pdf used on input line 81.
(pdftex.def)             Requested size: 245.83282pt x 82.61618pt.

[11

 <./prot_norm.pdf>] <prot_high.pdf, id=127, 556.9608pt x 187.17929pt>
File: prot_high.pdf Graphic file (type pdf)

<use prot_high.pdf>
Package pdftex.def Info: prot_high.pdf used on input line 81.
(pdftex.def)             Requested size: 245.83282pt x 82.61618pt.
 [12

 <./prot_high.pdf>]
<../results/Density/better.pdf, id=146, 1131.02554pt x 393.87149pt>
File: ../results/Density/better.pdf Graphic file (type pdf)

<use ../results/Density/better.pdf>
Package pdftex.def Info: ../results/Density/better.pdf used on input line 94.
(pdftex.def)             Requested size: 276.559pt x 96.31003pt.
 [13

 <../results/Density/better.pdf>])
\openout2 = `2method.aux'.

=======

]
[6

] [7

] [8

] [9
>>>>>>> ba7ac600

(./2method.tex [14



] [15

] [16

] [17

] [18

] [19

] [20

] [21

] [22

] [23

]
LaTeX Font Info:    Font shape `T1/phv/m/it' in size <10.95> not available
(Font)              Font shape `T1/phv/m/sl' tried instead on input line 33.
 [24

] [25

])
\openout2 = `3results.aux'.


(./3results.tex [26



<<<<<<< HEAD
]
<../report/figures/T0769TS442.png, id=288, 576.65437pt x 502.12593pt>
File: ../report/figures/T0769TS442.png Graphic file (type png)

<use ../report/figures/T0769TS442.png>
Package pdftex.def Info: ../report/figures/T0769TS442.png used on input line 16
.
(pdftex.def)             Requested size: 138.2795pt x 120.40541pt.
=======
] [15

]
LaTeX Font Info:    Font shape `T1/phv/m/it' in size <10.95> not available
(Font)              Font shape `T1/phv/m/sl' tried instead on input line 24.
 [16

])
\openout2 = `3results.aux'.

 (./3results.tex [17



]
File: ../report/figures/T0769TS442.png Graphic file (type QTm)

<use  "../report/figures/T0769TS442.png" >
File: ../report/figures/T0769TS241.png Graphic file (type QTm)

<use  "../report/figures/T0769TS241.png" > [18

]
File: ../report/figures/T0784TS117.png Graphic file (type QTm)

<use  "../report/figures/T0784TS117.png" >
File: ../report/figures/T0784TS156.png Graphic file (type QTm)

<use  "../report/figures/T0784TS156.png" > [19

] [20

]
File: ../results/rank_T0784.pdf Graphic file (type QTm)

<use  "../results/rank_T0784.pdf" > [21

])
\openout2 = `4discussion.aux'.

 (./4discussion.tex [22
>>>>>>> ba7ac600

<../report/figures/T0769TS241.png, id=289, 576.65437pt x 502.12593pt>
File: ../report/figures/T0769TS241.png Graphic file (type png)

<use ../report/figures/T0769TS241.png>
Package pdftex.def Info: ../report/figures/T0769TS241.png used on input line 16
.
(pdftex.def)             Requested size: 138.2795pt x 120.40541pt.
 [27

<<<<<<< HEAD
 <../report/figures/T0769TS442.png> <../report/figures/T0769TS241.png>]
<../report/figures/T0784TS117.png, id=298, 576.65437pt x 502.12593pt>
File: ../report/figures/T0784TS117.png Graphic file (type png)

<use ../report/figures/T0784TS117.png>
Package pdftex.def Info: ../report/figures/T0784TS117.png used on input line 28
.
(pdftex.def)             Requested size: 138.2795pt x 120.40541pt.

<../report/figures/T0784TS156.png, id=299, 576.65437pt x 502.12593pt>
File: ../report/figures/T0784TS156.png Graphic file (type png)

<use ../report/figures/T0784TS156.png>
Package pdftex.def Info: ../report/figures/T0784TS156.png used on input line 28
.
(pdftex.def)             Requested size: 138.2795pt x 120.40541pt.
 [28

 <../report/figures/T0784TS117.png> <../report/figures/T0784TS156.png>] [29
=======
] [23

] [24

]
[25

] [26

] [27

]) [28


] (./slides.bbl
File: beamericonarticle.pdf Graphic file (type QTm)
 <use  "beamericonarticle.pdf" >
File: beamericonarticle.pdf Graphic file (type QTm)

<use  "beamericonarticle.pdf" >
LaTeX Font Info:    Font shape `T1/phv/m/it' in size <9> not available
(Font)              Font shape `T1/phv/m/sl' tried instead on input line 8.
) [29
>>>>>>> ba7ac600

]
<../results/rank_T0784.pdf, id=317, 578.16pt x 433.62pt>
File: ../results/rank_T0784.pdf Graphic file (type pdf)

<use ../results/rank_T0784.pdf>
Package pdftex.def Info: ../results/rank_T0784.pdf used on input line 97.
(pdftex.def)             Requested size: 215.10196pt x 161.3235pt.
 [30

 <../results/rank_T0784.pdf>])
\openout2 = `4discussion.aux'.


(./4discussion.tex [31



] [32

] [33

] [34

] [35

] [36

]) [37


] (./slides.bbl
LaTeX Font Info:    Font shape `T1/phv/m/it' in size <9> not available
(Font)              Font shape `T1/phv/m/sl' tried instead on input line 6.
) [38

 </usr/share/texmf/tex/latex/beamer/art/beamericonarticle.pdf>]
\tf@nav=\write6
\openout6 = `slides.nav'.

\tf@toc=\write7
\openout7 = `slides.toc'.

\tf@snm=\write8
\openout8 = `slides.snm'.

<<<<<<< HEAD
Package atveryend Info: Empty hook `BeforeClearDocument' on input line 166.
Package atveryend Info: Empty hook `AfterLastShipout' on input line 166.
 (./slides.aux
(./1intro.aux) (./2method.aux) (./3results.aux) (./4discussion.aux))
Package atveryend Info: Executing hook `AtVeryEndDocument' on input line 166.
Package atveryend Info: Executing hook `AtEndAfterFileList' on input line 166.
Package rerunfilecheck Info: File `slides.out' has not changed.
(rerunfilecheck)             Checksum: BAD8744BC5370A229AE8648141DFB416;186.
Package atveryend Info: Empty hook `AtVeryVeryEnd' on input line 166.
 ) 
Here is how much of TeX's memory you used:
 28888 strings out of 493315
 564777 string characters out of 6145893
 694662 words of memory out of 5000000
 31549 multiletter control sequences out of 15000+600000
 51999 words of font info for 72 fonts, out of 8000000 for 9000
 957 hyphenation exceptions out of 8191
 49i,11n,61p,947b,529s stack positions out of 5000i,500n,10000p,200000b,80000s
{/usr/share/texmf/fonts/enc/dvips/base/8r.enc}</usr/share/texmf/fonts/type1/p
ublic/amsfonts/cm/cmmi10.pfb></usr/share/texmf/fonts/type1/public/amsfonts/cm/c
mmi8.pfb></usr/share/texmf/fonts/type1/public/amsfonts/cm/cmsy10.pfb></usr/shar
e/texmf/fonts/type1/public/amsfonts/cm/cmsy8.pfb></usr/share/texmf/fonts/type1/
public/amsfonts/symbols/msam10.pfb></usr/share/texmf/fonts/type1/public/amsfont
s/symbols/msam7.pfb></usr/share/texmf/fonts/type1/urw/courier/ucrr8a.pfb></usr/
share/texmf/fonts/type1/urw/helvetic/uhvb8a.pfb></usr/share/texmf/fonts/type1/u
rw/helvetic/uhvr8a.pfb></usr/share/texmf/fonts/type1/urw/helvetic/uhvro8a.pfb>
Output written on slides.pdf (38 pages, 22502252 bytes).
PDF statistics:
 483 PDF objects out of 1000 (max. 8388607)
 326 compressed objects within 4 object streams
 84 named destinations out of 1000 (max. 500000)
 125 words of extra memory for PDF output out of 10000 (max. 10000000)
=======
Package atveryend Info: Empty hook `BeforeClearDocument' on input line 164.
Package atveryend Info: Empty hook `AfterLastShipout' on input line 164.
 (./slides.aux (./1intro.aux)
(./2method.aux) (./3results.aux) (./4discussion.aux))
Package atveryend Info: Empty hook `AtVeryEndDocument' on input line 164.
Package atveryend Info: Empty hook `AtEndAfterFileList' on input line 164.
Package atveryend Info: Empty hook `AtVeryVeryEnd' on input line 164.
 ) 
Here is how much of TeX's memory you used:
 32604 strings out of 493734
 656182 string characters out of 6146349
 733400 words of memory out of 5000000
 35287 multiletter control sequences out of 15000+600000
 37952 words of font info for 57 fonts, out of 8000000 for 9000
 1328 hyphenation exceptions out of 8191
 56i,11n,71p,10417b,517s stack positions out of 5000i,500n,10000p,200000b,80000s

Output written on slides.pdf (29 pages).
>>>>>>> ba7ac600
<|MERGE_RESOLUTION|>--- conflicted
+++ resolved
@@ -1,8 +1,4 @@
-<<<<<<< HEAD
-This is pdfTeX, Version 3.1415926-2.5-1.40.14 (TeX Live 2013/TeX Live for SUSE Linux) (format=pdflatex 2015.4.18)  18 JUN 2015 23:32
-=======
-This is XeTeX, Version 3.14159265-2.6-0.99991 (TeX Live 2014) (preloaded format=xelatex 2015.4.1)  18 JUN 2015 23:04
->>>>>>> ba7ac600
+This is pdfTeX, Version 3.1415926-2.5-1.40.14 (TeX Live 2013/TeX Live for SUSE Linux) (format=pdflatex 2015.4.18)  18 JUN 2015 23:40
 entering extended mode
  restricted \write18 enabled.
  %&-line parsing enabled.
@@ -1201,32 +1197,26 @@
 )
 \tikz@lib@dec@box=\box96
 )
-<<<<<<< HEAD
 (/usr/share/texmf/tex/generic/pgf/libraries/decorations/pgflibrarydecorations.p
 athreplacing.code.tex)) (./slides.aux (./1intro.aux) (./2method.aux)
 (./3results.aux) (./4discussion.aux))
-=======
-(/usr/local/texlive/2014/texmf-dist/tex/generic/pgf/libraries/decorations/pgfli
-brarydecorations.pathreplacing.code.tex)) (./slides.aux (./1intro.aux)
-(./2method.aux) (./3results.aux) (./4discussion.aux))
->>>>>>> ba7ac600
 \openout1 = `slides.aux'.
 
-LaTeX Font Info:    Checking defaults for OML/cmm/m/it on input line 143.
-LaTeX Font Info:    ... okay on input line 143.
-LaTeX Font Info:    Checking defaults for T1/cmr/m/n on input line 143.
-LaTeX Font Info:    ... okay on input line 143.
-LaTeX Font Info:    Checking defaults for OT1/cmr/m/n on input line 143.
-LaTeX Font Info:    ... okay on input line 143.
-LaTeX Font Info:    Checking defaults for OMS/cmsy/m/n on input line 143.
-LaTeX Font Info:    ... okay on input line 143.
-LaTeX Font Info:    Checking defaults for OMX/cmex/m/n on input line 143.
-LaTeX Font Info:    ... okay on input line 143.
-LaTeX Font Info:    Checking defaults for U/cmr/m/n on input line 143.
-LaTeX Font Info:    ... okay on input line 143.
-LaTeX Font Info:    Checking defaults for PD1/pdf/m/n on input line 143.
-LaTeX Font Info:    ... okay on input line 143.
-LaTeX Font Info:    Try loading font information for T1+phv on input line 143.
+LaTeX Font Info:    Checking defaults for OML/cmm/m/it on input line 142.
+LaTeX Font Info:    ... okay on input line 142.
+LaTeX Font Info:    Checking defaults for T1/cmr/m/n on input line 142.
+LaTeX Font Info:    ... okay on input line 142.
+LaTeX Font Info:    Checking defaults for OT1/cmr/m/n on input line 142.
+LaTeX Font Info:    ... okay on input line 142.
+LaTeX Font Info:    Checking defaults for OMS/cmsy/m/n on input line 142.
+LaTeX Font Info:    ... okay on input line 142.
+LaTeX Font Info:    Checking defaults for OMX/cmex/m/n on input line 142.
+LaTeX Font Info:    ... okay on input line 142.
+LaTeX Font Info:    Checking defaults for U/cmr/m/n on input line 142.
+LaTeX Font Info:    ... okay on input line 142.
+LaTeX Font Info:    Checking defaults for PD1/pdf/m/n on input line 142.
+LaTeX Font Info:    ... okay on input line 142.
+LaTeX Font Info:    Try loading font information for T1+phv on input line 142.
 
 (/usr/share/texmf/tex/latex/psnfss/t1phv.fd
 File: t1phv.fd 2001/06/04 scalable font definitions for T1/phv.
@@ -1295,7 +1285,7 @@
 ))
 ABD: EveryShipout initializing macros
 \AtBeginShipoutBox=\box98
-Package hyperref Info: Link coloring OFF on input line 143.
+Package hyperref Info: Link coloring OFF on input line 142.
 
 (/usr/share/texmf/tex/latex/hyperref/nameref.sty
 Package: nameref 2012/10/27 v2.43 Cross-referencing by name of section
@@ -1305,56 +1295,56 @@
 )
 \c@section@level=\count286
 )
-LaTeX Info: Redefining \ref on input line 143.
-LaTeX Info: Redefining \pageref on input line 143.
-LaTeX Info: Redefining \nameref on input line 143.
+LaTeX Info: Redefining \ref on input line 142.
+LaTeX Info: Redefining \pageref on input line 142.
+LaTeX Info: Redefining \nameref on input line 142.
  (./slides.out)
 (./slides.out)
 \@outlinefile=\write5
 \openout5 = `slides.out'.
 
 LaTeX Font Info:    Overwriting symbol font `operators' in version `normal'
-(Font)                  OT1/cmr/m/n --> OT1/cmss/m/n on input line 143.
+(Font)                  OT1/cmr/m/n --> OT1/cmss/m/n on input line 142.
 LaTeX Font Info:    Overwriting symbol font `operators' in version `bold'
-(Font)                  OT1/cmr/bx/n --> OT1/cmss/bx/n on input line 143.
+(Font)                  OT1/cmr/bx/n --> OT1/cmss/bx/n on input line 142.
 \symnumbers=\mathgroup6
 \sympureletters=\mathgroup7
 LaTeX Font Info:    Overwriting math alphabet `\mathrm' in version `normal'
-(Font)                  OT1/cmss/m/n --> T1/ppl/m/n on input line 143.
-LaTeX Font Info:    Redeclaring math alphabet \mathbf on input line 143.
+(Font)                  OT1/cmss/m/n --> T1/ppl/m/n on input line 142.
+LaTeX Font Info:    Redeclaring math alphabet \mathbf on input line 142.
 LaTeX Font Info:    Overwriting math alphabet `\mathbf' in version `normal'
-(Font)                  OT1/cmr/bx/n --> T1/phv/bx/n on input line 143.
+(Font)                  OT1/cmr/bx/n --> T1/phv/bx/n on input line 142.
 LaTeX Font Info:    Overwriting math alphabet `\mathbf' in version `bold'
-(Font)                  OT1/cmr/bx/n --> T1/phv/bx/n on input line 143.
-LaTeX Font Info:    Redeclaring math alphabet \mathsf on input line 143.
+(Font)                  OT1/cmr/bx/n --> T1/phv/bx/n on input line 142.
+LaTeX Font Info:    Redeclaring math alphabet \mathsf on input line 142.
 LaTeX Font Info:    Overwriting math alphabet `\mathsf' in version `normal'
-(Font)                  OT1/cmss/m/n --> T1/phv/m/n on input line 143.
+(Font)                  OT1/cmss/m/n --> T1/phv/m/n on input line 142.
 LaTeX Font Info:    Overwriting math alphabet `\mathsf' in version `bold'
-(Font)                  OT1/cmss/bx/n --> T1/phv/m/n on input line 143.
-LaTeX Font Info:    Redeclaring math alphabet \mathit on input line 143.
+(Font)                  OT1/cmss/bx/n --> T1/phv/m/n on input line 142.
+LaTeX Font Info:    Redeclaring math alphabet \mathit on input line 142.
 LaTeX Font Info:    Overwriting math alphabet `\mathit' in version `normal'
-(Font)                  OT1/cmr/m/it --> T1/phv/m/it on input line 143.
+(Font)                  OT1/cmr/m/it --> T1/phv/m/it on input line 142.
 LaTeX Font Info:    Overwriting math alphabet `\mathit' in version `bold'
-(Font)                  OT1/cmr/bx/it --> T1/phv/m/it on input line 143.
-LaTeX Font Info:    Redeclaring math alphabet \mathtt on input line 143.
+(Font)                  OT1/cmr/bx/it --> T1/phv/m/it on input line 142.
+LaTeX Font Info:    Redeclaring math alphabet \mathtt on input line 142.
 LaTeX Font Info:    Overwriting math alphabet `\mathtt' in version `normal'
-(Font)                  OT1/cmtt/m/n --> T1/pcr/m/n on input line 143.
+(Font)                  OT1/cmtt/m/n --> T1/pcr/m/n on input line 142.
 LaTeX Font Info:    Overwriting math alphabet `\mathtt' in version `bold'
-(Font)                  OT1/cmtt/m/n --> T1/pcr/m/n on input line 143.
+(Font)                  OT1/cmtt/m/n --> T1/pcr/m/n on input line 142.
 LaTeX Font Info:    Overwriting symbol font `numbers' in version `bold'
-(Font)                  T1/phv/m/n --> T1/phv/bx/n on input line 143.
+(Font)                  T1/phv/m/n --> T1/phv/bx/n on input line 142.
 LaTeX Font Info:    Overwriting symbol font `pureletters' in version `bold'
-(Font)                  T1/phv/m/it --> T1/phv/bx/it on input line 143.
+(Font)                  T1/phv/m/it --> T1/phv/bx/it on input line 142.
 LaTeX Font Info:    Overwriting math alphabet `\mathrm' in version `bold'
-(Font)                  OT1/cmss/bx/n --> T1/ppl/bx/n on input line 143.
+(Font)                  OT1/cmss/bx/n --> T1/ppl/bx/n on input line 142.
 LaTeX Font Info:    Overwriting math alphabet `\mathbf' in version `bold'
-(Font)                  T1/phv/bx/n --> T1/phv/bx/n on input line 143.
+(Font)                  T1/phv/bx/n --> T1/phv/bx/n on input line 142.
 LaTeX Font Info:    Overwriting math alphabet `\mathsf' in version `bold'
-(Font)                  T1/phv/m/n --> T1/phv/bx/n on input line 143.
+(Font)                  T1/phv/m/n --> T1/phv/bx/n on input line 142.
 LaTeX Font Info:    Overwriting math alphabet `\mathit' in version `bold'
-(Font)                  T1/phv/m/it --> T1/phv/bx/it on input line 143.
+(Font)                  T1/phv/m/it --> T1/phv/bx/it on input line 142.
 LaTeX Font Info:    Overwriting math alphabet `\mathtt' in version `bold'
-(Font)                  T1/pcr/m/n --> T1/pcr/bx/n on input line 143.
+(Font)                  T1/pcr/m/n --> T1/pcr/bx/n on input line 142.
 
 (/usr/share/texmf/tex/latex/beamer/translator/dicts/translator-basic-dictionary
 /translator-basic-dictionary-English.dict
@@ -1380,7 +1370,7 @@
 ry/translator-theorem-dictionary-English.dict
 Dictionary: translator-theorem-dictionary, Language: English 
 )
-LaTeX Info: Redefining \includegraphics on input line 143.
+LaTeX Info: Redefining \includegraphics on input line 142.
 
 (/usr/share/texmf/tex/latex/ucs/ucsencs.def
 File: ucsencs.def 2011/01/21 Fixes to fontencodings LGR, T3
@@ -1433,7 +1423,7 @@
 ] [3
 
 ]
-<baloon.png, id=48, 391.4625pt x 271.0125pt>
+<baloon.png, id=44, 391.4625pt x 271.0125pt>
 File: baloon.png Graphic file (type png)
  <use baloon.png>
 Package pdftex.def Info: baloon.png used on input line 37.
@@ -1465,7 +1455,6 @@
 LaTeX Font Info:    Font shape `T1/phv/m/it' in size <10> not available
 (Font)              Font shape `T1/phv/m/sl' tried instead on input line 50.
  [5
-<<<<<<< HEAD
 
 ] [6
 
@@ -1476,14 +1465,14 @@
 
 ] [9
 
-] <ace.png, id=99, 177.66376pt x 105.39375pt>
+] <ace.png, id=95, 177.66376pt x 105.39375pt>
 File: ace.png Graphic file (type png)
  <use ace.png>
 Package pdftex.def Info: ace.png used on input line 61.
 (pdftex.def)             Requested size: 245.83282pt x 145.83751pt.
  [10
 
- <./ace.png>] <prot_norm.pdf, id=108, 556.9608pt x 187.17929pt>
+ <./ace.png>] <prot_norm.pdf, id=104, 556.9608pt x 187.17929pt>
 File: prot_norm.pdf Graphic file (type pdf)
  <use prot_norm.pdf>
 Package pdftex.def Info: prot_norm.pdf used on input line 81.
@@ -1491,7 +1480,7 @@
 
 [11
 
- <./prot_norm.pdf>] <prot_high.pdf, id=127, 556.9608pt x 187.17929pt>
+ <./prot_norm.pdf>] <prot_high.pdf, id=123, 556.9608pt x 187.17929pt>
 File: prot_high.pdf Graphic file (type pdf)
 
 <use prot_high.pdf>
@@ -1500,7 +1489,7 @@
  [12
 
  <./prot_high.pdf>]
-<../results/Density/better.pdf, id=146, 1131.02554pt x 393.87149pt>
+<../results/Density/better.pdf, id=142, 1131.02554pt x 393.87149pt>
 File: ../results/Density/better.pdf Graphic file (type pdf)
 
 <use ../results/Density/better.pdf>
@@ -1511,17 +1500,6 @@
  <../results/Density/better.pdf>])
 \openout2 = `2method.aux'.
 
-=======
-
-]
-[6
-
-] [7
-
-] [8
-
-] [9
->>>>>>> ba7ac600
 
 (./2method.tex [14
 
@@ -1544,13 +1522,13 @@
 ] [22
 
 ] [23
+
+] [24
 
 ]
 LaTeX Font Info:    Font shape `T1/phv/m/it' in size <10.95> not available
-(Font)              Font shape `T1/phv/m/sl' tried instead on input line 33.
- [24
-
-] [25
+(Font)              Font shape `T1/phv/m/sl' tried instead on input line 41.
+ [25
 
 ])
 \openout2 = `3results.aux'.
@@ -1560,120 +1538,50 @@
 
 
 
-<<<<<<< HEAD
 ]
-<../report/figures/T0769TS442.png, id=288, 576.65437pt x 502.12593pt>
+<../report/figures/T0769TS442.png, id=284, 576.65437pt x 502.12593pt>
 File: ../report/figures/T0769TS442.png Graphic file (type png)
 
 <use ../report/figures/T0769TS442.png>
-Package pdftex.def Info: ../report/figures/T0769TS442.png used on input line 16
+Package pdftex.def Info: ../report/figures/T0769TS442.png used on input line 17
 .
 (pdftex.def)             Requested size: 138.2795pt x 120.40541pt.
-=======
-] [15
-
-]
-LaTeX Font Info:    Font shape `T1/phv/m/it' in size <10.95> not available
-(Font)              Font shape `T1/phv/m/sl' tried instead on input line 24.
- [16
-
-])
-\openout2 = `3results.aux'.
-
- (./3results.tex [17
-
-
-
-]
-File: ../report/figures/T0769TS442.png Graphic file (type QTm)
-
-<use  "../report/figures/T0769TS442.png" >
-File: ../report/figures/T0769TS241.png Graphic file (type QTm)
-
-<use  "../report/figures/T0769TS241.png" > [18
-
-]
-File: ../report/figures/T0784TS117.png Graphic file (type QTm)
-
-<use  "../report/figures/T0784TS117.png" >
-File: ../report/figures/T0784TS156.png Graphic file (type QTm)
-
-<use  "../report/figures/T0784TS156.png" > [19
-
-] [20
-
-]
-File: ../results/rank_T0784.pdf Graphic file (type QTm)
-
-<use  "../results/rank_T0784.pdf" > [21
-
-])
-\openout2 = `4discussion.aux'.
-
- (./4discussion.tex [22
->>>>>>> ba7ac600
-
-<../report/figures/T0769TS241.png, id=289, 576.65437pt x 502.12593pt>
+
+<../report/figures/T0769TS241.png, id=285, 576.65437pt x 502.12593pt>
 File: ../report/figures/T0769TS241.png Graphic file (type png)
 
 <use ../report/figures/T0769TS241.png>
-Package pdftex.def Info: ../report/figures/T0769TS241.png used on input line 16
+Package pdftex.def Info: ../report/figures/T0769TS241.png used on input line 17
 .
 (pdftex.def)             Requested size: 138.2795pt x 120.40541pt.
  [27
 
-<<<<<<< HEAD
  <../report/figures/T0769TS442.png> <../report/figures/T0769TS241.png>]
-<../report/figures/T0784TS117.png, id=298, 576.65437pt x 502.12593pt>
+<../report/figures/T0784TS117.png, id=294, 576.65437pt x 502.12593pt>
 File: ../report/figures/T0784TS117.png Graphic file (type png)
 
 <use ../report/figures/T0784TS117.png>
-Package pdftex.def Info: ../report/figures/T0784TS117.png used on input line 28
+Package pdftex.def Info: ../report/figures/T0784TS117.png used on input line 29
 .
 (pdftex.def)             Requested size: 138.2795pt x 120.40541pt.
 
-<../report/figures/T0784TS156.png, id=299, 576.65437pt x 502.12593pt>
+<../report/figures/T0784TS156.png, id=295, 576.65437pt x 502.12593pt>
 File: ../report/figures/T0784TS156.png Graphic file (type png)
 
 <use ../report/figures/T0784TS156.png>
-Package pdftex.def Info: ../report/figures/T0784TS156.png used on input line 28
+Package pdftex.def Info: ../report/figures/T0784TS156.png used on input line 29
 .
 (pdftex.def)             Requested size: 138.2795pt x 120.40541pt.
  [28
 
  <../report/figures/T0784TS117.png> <../report/figures/T0784TS156.png>] [29
-=======
-] [23
-
-] [24
 
 ]
-[25
-
-] [26
-
-] [27
-
-]) [28
-
-
-] (./slides.bbl
-File: beamericonarticle.pdf Graphic file (type QTm)
- <use  "beamericonarticle.pdf" >
-File: beamericonarticle.pdf Graphic file (type QTm)
-
-<use  "beamericonarticle.pdf" >
-LaTeX Font Info:    Font shape `T1/phv/m/it' in size <9> not available
-(Font)              Font shape `T1/phv/m/sl' tried instead on input line 8.
-) [29
->>>>>>> ba7ac600
-
-]
-<../results/rank_T0784.pdf, id=317, 578.16pt x 433.62pt>
+<../results/rank_T0784.pdf, id=312, 578.16pt x 433.62pt>
 File: ../results/rank_T0784.pdf Graphic file (type pdf)
 
 <use ../results/rank_T0784.pdf>
-Package pdftex.def Info: ../results/rank_T0784.pdf used on input line 97.
+Package pdftex.def Info: ../results/rank_T0784.pdf used on input line 91.
 (pdftex.def)             Requested size: 215.10196pt x 161.3235pt.
  [30
 
@@ -1713,23 +1621,22 @@
 \tf@snm=\write8
 \openout8 = `slides.snm'.
 
-<<<<<<< HEAD
-Package atveryend Info: Empty hook `BeforeClearDocument' on input line 166.
-Package atveryend Info: Empty hook `AfterLastShipout' on input line 166.
+Package atveryend Info: Empty hook `BeforeClearDocument' on input line 165.
+Package atveryend Info: Empty hook `AfterLastShipout' on input line 165.
  (./slides.aux
 (./1intro.aux) (./2method.aux) (./3results.aux) (./4discussion.aux))
-Package atveryend Info: Executing hook `AtVeryEndDocument' on input line 166.
-Package atveryend Info: Executing hook `AtEndAfterFileList' on input line 166.
+Package atveryend Info: Executing hook `AtVeryEndDocument' on input line 165.
+Package atveryend Info: Executing hook `AtEndAfterFileList' on input line 165.
 Package rerunfilecheck Info: File `slides.out' has not changed.
-(rerunfilecheck)             Checksum: BAD8744BC5370A229AE8648141DFB416;186.
-Package atveryend Info: Empty hook `AtVeryVeryEnd' on input line 166.
+(rerunfilecheck)             Checksum: 42FFFEED7EB55E9E5B6A19FBEE143405;141.
+Package atveryend Info: Empty hook `AtVeryVeryEnd' on input line 165.
  ) 
 Here is how much of TeX's memory you used:
- 28888 strings out of 493315
- 564777 string characters out of 6145893
- 694662 words of memory out of 5000000
- 31549 multiletter control sequences out of 15000+600000
- 51999 words of font info for 72 fonts, out of 8000000 for 9000
+ 28860 strings out of 493315
+ 564194 string characters out of 6145893
+ 693480 words of memory out of 5000000
+ 31523 multiletter control sequences out of 15000+600000
+ 51378 words of font info for 70 fonts, out of 8000000 for 9000
  957 hyphenation exceptions out of 8191
  49i,11n,61p,947b,529s stack positions out of 5000i,500n,10000p,200000b,80000s
 {/usr/share/texmf/fonts/enc/dvips/base/8r.enc}</usr/share/texmf/fonts/type1/p
@@ -1740,29 +1647,9 @@
 s/symbols/msam7.pfb></usr/share/texmf/fonts/type1/urw/courier/ucrr8a.pfb></usr/
 share/texmf/fonts/type1/urw/helvetic/uhvb8a.pfb></usr/share/texmf/fonts/type1/u
 rw/helvetic/uhvr8a.pfb></usr/share/texmf/fonts/type1/urw/helvetic/uhvro8a.pfb>
-Output written on slides.pdf (38 pages, 22502252 bytes).
+Output written on slides.pdf (38 pages, 22501769 bytes).
 PDF statistics:
- 483 PDF objects out of 1000 (max. 8388607)
- 326 compressed objects within 4 object streams
- 84 named destinations out of 1000 (max. 500000)
- 125 words of extra memory for PDF output out of 10000 (max. 10000000)
-=======
-Package atveryend Info: Empty hook `BeforeClearDocument' on input line 164.
-Package atveryend Info: Empty hook `AfterLastShipout' on input line 164.
- (./slides.aux (./1intro.aux)
-(./2method.aux) (./3results.aux) (./4discussion.aux))
-Package atveryend Info: Empty hook `AtVeryEndDocument' on input line 164.
-Package atveryend Info: Empty hook `AtEndAfterFileList' on input line 164.
-Package atveryend Info: Empty hook `AtVeryVeryEnd' on input line 164.
- ) 
-Here is how much of TeX's memory you used:
- 32604 strings out of 493734
- 656182 string characters out of 6146349
- 733400 words of memory out of 5000000
- 35287 multiletter control sequences out of 15000+600000
- 37952 words of font info for 57 fonts, out of 8000000 for 9000
- 1328 hyphenation exceptions out of 8191
- 56i,11n,71p,10417b,517s stack positions out of 5000i,500n,10000p,200000b,80000s
-
-Output written on slides.pdf (29 pages).
->>>>>>> ba7ac600
+ 479 PDF objects out of 1000 (max. 8388607)
+ 322 compressed objects within 4 object streams
+ 83 named destinations out of 1000 (max. 500000)
+ 117 words of extra memory for PDF output out of 10000 (max. 10000000)
